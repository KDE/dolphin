/***************************************************************************
 *   Copyright (C) 2007-2010 by Peter Penz <peter.penz19@gmail.com>        *
 *                                                                         *
 *   This program is free software; you can redistribute it and/or modify  *
 *   it under the terms of the GNU General Public License as published by  *
 *   the Free Software Foundation; either version 2 of the License, or     *
 *   (at your option) any later version.                                   *
 *                                                                         *
 *   This program is distributed in the hope that it will be useful,       *
 *   but WITHOUT ANY WARRANTY; without even the implied warranty of        *
 *   MERCHANTABILITY or FITNESS FOR A PARTICULAR PURPOSE.  See the         *
 *   GNU General Public License for more details.                          *
 *                                                                         *
 *   You should have received a copy of the GNU General Public License     *
 *   along with this program; if not, write to the                         *
 *   Free Software Foundation, Inc.,                                       *
 *   51 Franklin Street, Fifth Floor, Boston, MA 02110-1301 USA            *
 ***************************************************************************/

#include "terminalpanel.h"

#include <signal.h>

#include <KPluginLoader>
#include <KPluginFactory>
#include <KService>
#include <kde_terminal_interface.h>
#include <KParts/ReadOnlyPart>
#include <KShell>
#include <KIO/Job>
#include <KIO/JobUiDelegate>
#include <KJobWidgets>

#include <QDir>
#include <QShowEvent>
#include <QVBoxLayout>

TerminalPanel::TerminalPanel(QWidget* parent) :
    Panel(parent),
    m_clearTerminal(true),
    m_mostLocalUrlJob(0),
    m_layout(0),
    m_terminal(0),
    m_terminalWidget(0),
    m_konsolePart(0),
    m_konsolePartCurrentDirectory(),
    m_sendCdToTerminalHistory()
{
    m_layout = new QVBoxLayout(this);
    m_layout->setMargin(0);
}

TerminalPanel::~TerminalPanel()
{
}

void TerminalPanel::terminalExited()
{
    m_terminal = 0;
    emit hideTerminalPanel();
}

void TerminalPanel::dockVisibilityChanged()
{
    // Only react when the DockWidget itself (not some parent) is hidden. This way we don't
    // respond when e.g. Dolphin is minimized.
    if (parentWidget() && parentWidget()->isHidden() &&
        m_terminal && (m_terminal->foregroundProcessId() == -1)) {
        // Make sure that the following "cd /" command will not affect the view.
        disconnect(m_konsolePart, SIGNAL(currentDirectoryChanged(QString)),
                   this, SLOT(slotKonsolePartCurrentDirectoryChanged(QString)));

        // Make sure this terminal does not prevent unmounting any removable drives
        changeDir(QUrl::fromLocalFile("/"));

        // Because we have disconnected from the part's currentDirectoryChanged()
        // signal, we have to update m_konsolePartCurrentDirectory manually. If this
        // was not done, showing the panel again might not set the part's working
        // directory correctly.
        m_konsolePartCurrentDirectory = '/';
    }
}

bool TerminalPanel::urlChanged()
{
    if (!url().isValid()) {
        return false;
    }

    const bool sendInput = m_terminal && (m_terminal->foregroundProcessId() == -1) && isVisible();
    if (sendInput) {
        changeDir(url());
    }

    return true;
}

void TerminalPanel::showEvent(QShowEvent* event)
{
    if (event->spontaneous()) {
        Panel::showEvent(event);
        return;
    }

    if (!m_terminal) {
        m_clearTerminal = true;
        KPluginFactory* factory = 0;
        KService::Ptr service = KService::serviceByDesktopName("konsolepart");
        if (service) {
            factory = KPluginLoader(service->library()).factory();
        }
        m_konsolePart = factory ? (factory->create<KParts::ReadOnlyPart>(this)) : 0;
        if (m_konsolePart) {
            connect(m_konsolePart, &KParts::ReadOnlyPart::destroyed, this, &TerminalPanel::terminalExited);
            m_terminalWidget = m_konsolePart->widget();
            m_layout->addWidget(m_terminalWidget);
            m_terminal = qobject_cast<TerminalInterface*>(m_konsolePart);
        }
    }
    if (m_terminal) {
        m_terminal->showShellInDir(url().toLocalFile());
        changeDir(url());
        m_terminalWidget->setFocus();
        connect(m_konsolePart, SIGNAL(currentDirectoryChanged(QString)),
                this, SLOT(slotKonsolePartCurrentDirectoryChanged(QString)));
    }

    Panel::showEvent(event);
}

void TerminalPanel::changeDir(const QUrl& url)
{
    delete m_mostLocalUrlJob;
    m_mostLocalUrlJob = 0;

    if (url.isLocalFile()) {
        sendCdToTerminal(url.toLocalFile());
    } else {
        m_mostLocalUrlJob = KIO::mostLocalUrl(url, KIO::HideProgressInfo);
        if (m_mostLocalUrlJob->ui()) {
            KJobWidgets::setWindow(m_mostLocalUrlJob, this);
        }
        connect(m_mostLocalUrlJob, &KIO::StatJob::result, this, &TerminalPanel::slotMostLocalUrlResult);
    }
}

void TerminalPanel::sendCdToTerminal(const QString& dir)
{
    if (dir == m_konsolePartCurrentDirectory) {
        m_clearTerminal = false;
        return;
    }

    if (!m_clearTerminal) {
        // The TerminalV2 interface does not provide a way to delete the
        // current line before sending a new input. This is mandatory,
        // otherwise sending a 'cd x' to a existing 'rm -rf *' might
        // result in data loss. As workaround SIGINT is send.
        const int processId = m_terminal->terminalProcessId();
        if (processId > 0) {
            kill(processId, SIGINT);
        }
    }

    m_terminal->sendInput(" cd " + KShell::quoteArg(dir) + '\n');

    // We want to ignore the currentDirectoryChanged(QString) signal, which we will receive after
    // the directory change, because this directory change is not caused by a "cd" command that the
    // user entered in the panel. Therefore, we have to remember 'dir'. Note that it could also be
    // a symbolic link -> remember the 'canonical' path.
    m_sendCdToTerminalHistory.enqueue(QDir(dir).canonicalPath());

    if (m_clearTerminal) {
        m_terminal->sendInput(" clear\n");
        m_clearTerminal = false;
    }
}

void TerminalPanel::slotMostLocalUrlResult(KJob* job)
{
    KIO::StatJob* statJob = static_cast<KIO::StatJob *>(job);
    const QUrl url = statJob->mostLocalUrl();
    if (url.isLocalFile()) {
        sendCdToTerminal(url.toLocalFile());
    }

    m_mostLocalUrlJob = 0;
}

void TerminalPanel::slotKonsolePartCurrentDirectoryChanged(const QString& dir)
{
<<<<<<< HEAD
    m_konsolePartCurrentDirectory = dir;

    // Only change the view URL if 'dir' is different from the current view URL.
    // Note that the current view URL could also be a symbolic link to 'dir'
    // -> use QDir::canonicalPath() to check that.
    const QUrl oldUrl(url());
    const QUrl newUrl(QUrl::fromLocalFile(dir));
    if (newUrl != oldUrl && dir != QDir(oldUrl.path()).canonicalPath()) {
        emit changeUrl(newUrl);
    }
}
=======
    m_konsolePartCurrentDirectory = QDir(dir).canonicalPath();

    // Only emit a changeUrl signal if the directory change was caused by the user inside the
    // terminal, and not by sendCdToTerminal(QString).
    while (!m_sendCdToTerminalHistory.empty()) {
        if (m_konsolePartCurrentDirectory == m_sendCdToTerminalHistory.dequeue()) {
            return;
        }
    }

    emit changeUrl(dir);
}

#include "terminalpanel.moc"
>>>>>>> 1f02d15f
<|MERGE_RESOLUTION|>--- conflicted
+++ resolved
@@ -189,19 +189,6 @@
 
 void TerminalPanel::slotKonsolePartCurrentDirectoryChanged(const QString& dir)
 {
-<<<<<<< HEAD
-    m_konsolePartCurrentDirectory = dir;
-
-    // Only change the view URL if 'dir' is different from the current view URL.
-    // Note that the current view URL could also be a symbolic link to 'dir'
-    // -> use QDir::canonicalPath() to check that.
-    const QUrl oldUrl(url());
-    const QUrl newUrl(QUrl::fromLocalFile(dir));
-    if (newUrl != oldUrl && dir != QDir(oldUrl.path()).canonicalPath()) {
-        emit changeUrl(newUrl);
-    }
-}
-=======
     m_konsolePartCurrentDirectory = QDir(dir).canonicalPath();
 
     // Only emit a changeUrl signal if the directory change was caused by the user inside the
@@ -213,7 +200,4 @@
     }
 
     emit changeUrl(dir);
-}
-
-#include "terminalpanel.moc"
->>>>>>> 1f02d15f
+}