--- conflicted
+++ resolved
@@ -234,23 +234,6 @@
         return;
     }
 
-<<<<<<< HEAD
-    DolphinViewContainer* view = activeViewContainer();
-    if (view) {
-        view->setUrl(url);
-        updateEditActions();
-        updatePasteAction();
-        updateViewActions();
-        updateGoActions();
-        setUrlAsCaption(url);
-
-        const QString iconName = KIO::iconNameForUrl(url);
-        m_tabBar->setTabIcon(m_tabIndex, QIcon::fromTheme(iconName));
-        m_tabBar->setTabText(m_tabIndex, squeezedText(tabName(view->url())));
-
-        emit urlChanged(url);
-    }
-=======
     m_activeViewContainer->setUrl(url);
     updateEditActions();
     updatePasteAction();
@@ -258,7 +241,6 @@
     updateGoActions();
 
     emit urlChanged(url);
->>>>>>> 7b0c9bbc
 }
 
 void DolphinMainWindow::slotTerminalDirectoryChanged(const KUrl& url)
@@ -332,50 +314,7 @@
 
 void DolphinMainWindow::openNewTab(const KUrl& primaryUrl, const KUrl& secondaryUrl)
 {
-<<<<<<< HEAD
-    QWidget* focusWidget = QApplication::focusWidget();
-
-    DolphinTabPage* tabPage = new DolphinTabPage(primaryUrl, secondaryUrl, this);
-    m_viewTab.append(tabPage);
-
-    connect(tabPage, SIGNAL(activeViewChanged()),
-            this, SLOT(activeViewChanged()));
-
-    // The places-selector from the URL navigator should only be shown
-    // if the places dock is invisible
-    QDockWidget* placesDock = findChild<QDockWidget*>("placesDock");
-    const bool placesSelectorVisible = !placesDock || !placesDock->isVisible();
-    tabPage->setPlacesSelectorVisible(placesSelectorVisible);
-
-    DolphinViewContainer* primaryContainer = tabPage->primaryViewContainer();
-    connectViewSignals(primaryContainer);
-
-    if (tabPage->splitViewEnabled()) {
-        DolphinViewContainer* secondaryContainer = tabPage->secondaryViewContainer();
-        connectViewSignals(secondaryContainer);
-    }
-
-    tabPage->hide();
-
-    m_tabBar->addTab(QIcon::fromTheme(KIO::iconNameForUrl(primaryUrl)),
-                     squeezedText(tabName(primaryUrl)));
-
-    if (m_viewTab.count() > 1) {
-        actionCollection()->action("close_tab")->setEnabled(true);
-        actionCollection()->action("activate_prev_tab")->setEnabled(true);
-        actionCollection()->action("activate_next_tab")->setEnabled(true);
-        m_tabBar->show();
-        m_tabBar->blockSignals(false);
-    }
-
-    if (focusWidget) {
-        // The DolphinViewContainer grabbed the keyboard focus. As the tab is opened
-        // in background, assure that the previous focused widget gets the focus back.
-        focusWidget->setFocus();
-    }
-=======
     m_tabWidget->openNewTab(primaryUrl, secondaryUrl);
->>>>>>> 7b0c9bbc
 }
 
 void DolphinMainWindow::openNewActivatedTab(const KUrl& primaryUrl, const KUrl& secondaryUrl)
@@ -1009,15 +948,7 @@
     updateViewActions();
     updateGoActions();
 
-<<<<<<< HEAD
-    const KUrl url = m_activeViewContainer->url();
-    setUrlAsCaption(url);
-    m_tabBar->setTabText(m_tabIndex, squeezedText(tabName(url)));
-    m_tabBar->setTabIcon(m_tabIndex, QIcon::fromTheme(KIO::iconNameForUrl(url)));
-
-=======
     const KUrl url = viewContainer->url();
->>>>>>> 7b0c9bbc
     emit urlChanged(url);
 }
 
@@ -1065,24 +996,15 @@
     QAction* newTab = actionCollection()->addAction("new_tab");
     newTab->setIcon(QIcon::fromTheme("tab-new"));
     newTab->setText(i18nc("@action:inmenu File", "New Tab"));
-<<<<<<< HEAD
     newTab->setShortcuts(QList<QKeySequence>() << QKeySequence(Qt::CTRL | Qt::Key_T) << QKeySequence(Qt::CTRL | Qt::SHIFT | Qt::Key_N));
-    connect(newTab, &QAction::triggered, this, static_cast<void(DolphinMainWindow::*)()>(&DolphinMainWindow::openNewTab));
-=======
-    newTab->setShortcut(KShortcut(Qt::CTRL | Qt::Key_T, Qt::CTRL | Qt::SHIFT | Qt::Key_N));
-    connect(newTab, SIGNAL(triggered()), this, SLOT(openNewActivatedTab()));
->>>>>>> 7b0c9bbc
+    connect(newTab, &QAction::triggered, this, static_cast<void(DolphinMainWindow::*)()>(&DolphinMainWindow::openNewActivatedTab));
 
     QAction* closeTab = actionCollection()->addAction("close_tab");
     closeTab->setIcon(QIcon::fromTheme("tab-close"));
     closeTab->setText(i18nc("@action:inmenu File", "Close Tab"));
     closeTab->setShortcut(Qt::CTRL | Qt::Key_W);
     closeTab->setEnabled(false);
-<<<<<<< HEAD
-    connect(closeTab, &QAction::triggered, this, static_cast<void(DolphinMainWindow::*)()>(&DolphinMainWindow::closeTab));
-=======
-    connect(closeTab, SIGNAL(triggered()), m_tabWidget, SLOT(closeTab()));
->>>>>>> 7b0c9bbc
+    connect(closeTab, &QAction::triggered, m_tabWidget, static_cast<void(DolphinTabWidget::*)()>(&DolphinTabWidget::closeTab));
 
     KStandardAction::quit(this, SLOT(quit()), actionCollection());
 
@@ -1209,22 +1131,14 @@
     activateNextTab->setIconText(i18nc("@action:inmenu", "Next Tab"));
     activateNextTab->setText(i18nc("@action:inmenu", "Activate Next Tab"));
     activateNextTab->setEnabled(false);
-<<<<<<< HEAD
-    connect(activateNextTab, &QAction::triggered, this, &DolphinMainWindow::activateNextTab);
-=======
-    connect(activateNextTab, SIGNAL(triggered()), m_tabWidget, SLOT(activateNextTab()));
->>>>>>> 7b0c9bbc
+    connect(activateNextTab, &QAction::triggered, m_tabWidget, &DolphinTabWidget::activateNextTab);
     activateNextTab->setShortcuts(QApplication::isRightToLeft() ? prevTabKeys : nextTabKeys);
 
     QAction* activatePrevTab = actionCollection()->addAction("activate_prev_tab");
     activatePrevTab->setIconText(i18nc("@action:inmenu", "Previous Tab"));
     activatePrevTab->setText(i18nc("@action:inmenu", "Activate Previous Tab"));
     activatePrevTab->setEnabled(false);
-<<<<<<< HEAD
-    connect(activatePrevTab, &QAction::triggered, this, &DolphinMainWindow::activatePrevTab);
-=======
-    connect(activatePrevTab, SIGNAL(triggered()), m_tabWidget, SLOT(activatePrevTab()));
->>>>>>> 7b0c9bbc
+    connect(activatePrevTab, &QAction::triggered, m_tabWidget, &DolphinTabWidget::activatePrevTab);
     activatePrevTab->setShortcuts(QApplication::isRightToLeft() ? nextTabKeys : prevTabKeys);
 
     // for context menu
@@ -1348,25 +1262,14 @@
             this, &DolphinMainWindow::slotPlaceActivated);
     connect(placesPanel, SIGNAL(placeMiddleClicked(KUrl)),
             this, SLOT(openNewTab(KUrl)));
-<<<<<<< HEAD
     connect(placesPanel, &PlacesPanel::errorMessage,
             this, &DolphinMainWindow::slotPanelErrorMessage);
     connect(this, &DolphinMainWindow::urlChanged,
             placesPanel, &PlacesPanel::setUrl);
     connect(placesDock, &DolphinDockWidget::visibilityChanged,
-            this, &DolphinMainWindow::slotPlacesPanelVisibilityChanged);
+            m_tabWidget, &DolphinTabWidget::slotPlacesPanelVisibilityChanged);
     connect(this, &DolphinMainWindow::settingsChanged,
 	    placesPanel, &PlacesPanel::readSettings);
-=======
-    connect(placesPanel, SIGNAL(errorMessage(QString)),
-            this, SLOT(slotPanelErrorMessage(QString)));
-    connect(this, SIGNAL(urlChanged(KUrl)),
-            placesPanel, SLOT(setUrl(KUrl)));
-    connect(placesDock, SIGNAL(visibilityChanged(bool)),
-            m_tabWidget, SLOT(slotPlacesPanelVisibilityChanged(bool)));
-    connect(this, SIGNAL(settingsChanged()),
-	    placesPanel, SLOT(readSettings()));
->>>>>>> 7b0c9bbc
 
     m_tabWidget->slotPlacesPanelVisibilityChanged(placesPanel->isVisible());
 
@@ -1580,33 +1483,7 @@
     return installed;
 }
 
-<<<<<<< HEAD
-void DolphinMainWindow::setUrlAsCaption(const KUrl& url)
-{
-    QString caption;
-    if (!url.isLocalFile()) {
-        caption.append(url.protocol() + " - ");
-        if (url.hasHost()) {
-            caption.append(url.host() + " - ");
-        }
-    }
-
-    const QString fileName = url.fileName().isEmpty() ? "/" : url.fileName();
-    caption.append(fileName);
-
-    setCaption(caption);
-}
-
-QString DolphinMainWindow::squeezedText(const QString& text) const
-{
-    const QFontMetrics fm = fontMetrics();
-    return fm.elidedText(text, Qt::ElideMiddle, fm.maxWidth() * 10);
-}
-
 void DolphinMainWindow::createPanelAction(const QIcon& icon,
-=======
-void DolphinMainWindow::createPanelAction(const KIcon& icon,
->>>>>>> 7b0c9bbc
                                           const QKeySequence& shortcut,
                                           QAction* dockAction,
                                           const QString& actionName)
