/***************************************************************************
 *   Copyright (C) 2006 by Peter Penz <peter.penz19@gmail.com>             *
 *   Copyright (C) 2006 by Stefan Monov <logixoul@gmail.com>               *
 *   Copyright (C) 2006 by Cvetoslav Ludmiloff <ludmiloff@gmail.com>       *
 *                                                                         *
 *   This program is free software; you can redistribute it and/or modify  *
 *   it under the terms of the GNU General Public License as published by  *
 *   the Free Software Foundation; either version 2 of the License, or     *
 *   (at your option) any later version.                                   *
 *                                                                         *
 *   This program is distributed in the hope that it will be useful,       *
 *   but WITHOUT ANY WARRANTY; without even the implied warranty of        *
 *   MERCHANTABILITY or FITNESS FOR A PARTICULAR PURPOSE.  See the         *
 *   GNU General Public License for more details.                          *
 *                                                                         *
 *   You should have received a copy of the GNU General Public License     *
 *   along with this program; if not, write to the                         *
 *   Free Software Foundation, Inc.,                                       *
 *   51 Franklin Street, Fifth Floor, Boston, MA 02110-1301 USA            *
 ***************************************************************************/

#include "dolphinmainwindow.h"

#include "dolphinapplication.h"
#include "dolphindockwidget.h"
#include "dolphincontextmenu.h"
#include "dolphinnewfilemenu.h"
#include "dolphinrecenttabsmenu.h"
#include "dolphintabbar.h"
#include "dolphinviewcontainer.h"
#include "dolphintabpage.h"
#include "panels/folders/folderspanel.h"
#include "panels/places/placespanel.h"
#include "panels/information/informationpanel.h"
#include "settings/dolphinsettingsdialog.h"
#include "statusbar/dolphinstatusbar.h"
#include "views/dolphinviewactionhandler.h"
#include "views/dolphinremoteencoding.h"
#include "views/draganddrophelper.h"
#include "views/viewproperties.h"
#include "views/dolphinnewfilemenuobserver.h"

#ifndef Q_OS_WIN
#include "panels/terminal/terminalpanel.h"
#endif

#include "dolphin_generalsettings.h"

#include <KAcceleratorManager>
#include <KAction>
#include <KActionCollection>
#include <KActionMenu>
#include <KConfig>
#include <KDesktopFile>
#include <kdeversion.h>
#include <kdualaction.h>
#include <KFileDialog>
#include <KGlobal>
#include <KDialog>
#include <KJobWidgets>
#include <KLineEdit>
#include <KToolBar>
#include <KIconLoader>
#include <KIO/NetAccess>
#include <KIO/JobUiDelegate>
#include <KInputDialog>
#include <KLocale>
#include <KProtocolManager>
#include <KMenu>
#include <KMenuBar>
#include <KMessageBox>
#include <KFileItemListProperties>
#include <konqmimedata.h>
#include <KProtocolInfo>
#include <KRun>
#include <KShell>
#include <KStandardDirs>
#include <kstatusbar.h>
#include <KStandardAction>
#include <KToggleAction>
#include <KUrlNavigator>
#include <KUrl>
#include <KUrlComboBox>
#include <KToolInvocation>

#include <QDesktopWidget>
#include <QDBusMessage>
#include <QKeyEvent>
#include <QClipboard>
#include <QToolButton>
<<<<<<< HEAD
#include <QSplitter>
#include <QTimer>
#include <QPushButton>
=======
>>>>>>> 1dfafcb1

namespace {
    // Used for GeneralSettings::version() to determine whether
    // an updated version of Dolphin is running.
    const int CurrentDolphinVersion = 200;
};

DolphinMainWindow::DolphinMainWindow() :
    KXmlGuiWindow(0),
    m_newFileMenu(0),
    m_tabBar(0),
    m_activeViewContainer(0),
    m_centralWidgetLayout(0),
    m_tabIndex(-1),
    m_viewTab(),
    m_actionHandler(0),
    m_remoteEncoding(0),
    m_settingsDialog(),
    m_controlButton(0),
    m_updateToolBarTimer(0),
    m_lastHandleUrlStatJob(0)
{
    setObjectName("Dolphin#");

<<<<<<< HEAD
    m_viewTab.append(ViewTab());
    ViewTab& viewTab = m_viewTab[m_tabIndex];
    viewTab.wasActive = true; // The first opened tab is automatically active

    connect(&DolphinNewFileMenuObserver::instance(), &DolphinNewFileMenuObserver::errorMessage,
            this, &DolphinMainWindow::showErrorMessage);
=======
    connect(&DolphinNewFileMenuObserver::instance(), SIGNAL(errorMessage(QString)),
            this, SLOT(showErrorMessage(QString)));
>>>>>>> 1dfafcb1

    KIO::FileUndoManager* undoManager = KIO::FileUndoManager::self();
    undoManager->setUiInterface(new UndoUiInterface());

    connect(undoManager, static_cast<void(KIO::FileUndoManager::*)(bool)>(&KIO::FileUndoManager::undoAvailable),
            this, &DolphinMainWindow::slotUndoAvailable);
    connect(undoManager, &KIO::FileUndoManager::undoTextChanged,
            this, &DolphinMainWindow::slotUndoTextChanged);
    connect(undoManager, &KIO::FileUndoManager::jobRecordingStarted,
            this, &DolphinMainWindow::clearStatusBar);
    connect(undoManager, &KIO::FileUndoManager::jobRecordingFinished,
            this, &DolphinMainWindow::showCommand);

    GeneralSettings* generalSettings = GeneralSettings::self();
    const bool firstRun = (generalSettings->version() < 200);
    if (firstRun) {
        generalSettings->setViewPropsTimestamp(QDateTime::currentDateTime());
    }

    setAcceptDrops(true);

    setupActions();

    m_actionHandler = new DolphinViewActionHandler(actionCollection(), this);
    connect(m_actionHandler, &DolphinViewActionHandler::actionBeingHandled, this, &DolphinMainWindow::clearStatusBar);
    connect(m_actionHandler, &DolphinViewActionHandler::createDirectory, this, &DolphinMainWindow::createDirectory);

    m_remoteEncoding = new DolphinRemoteEncoding(this, m_actionHandler);
    connect(this, &DolphinMainWindow::urlChanged,
            m_remoteEncoding, &DolphinRemoteEncoding::slotAboutToOpenUrl);

<<<<<<< HEAD
    m_tabBar = new KTabBar(this);
    m_tabBar->setMovable(true);
    m_tabBar->setTabsClosable(true);
    connect(m_tabBar, &KTabBar::currentChanged,
            this, &DolphinMainWindow::setActiveTab);
    connect(m_tabBar, &KTabBar::tabCloseRequested,
            this, static_cast<void(DolphinMainWindow::*)(int)>(&DolphinMainWindow::closeTab));
    connect(m_tabBar, &KTabBar::contextMenu,
            this, &DolphinMainWindow::openTabContextMenu);
    connect(m_tabBar, &KTabBar::newTabRequest,
            this, static_cast<void(DolphinMainWindow::*)()>(&DolphinMainWindow::openNewTab));
    connect(m_tabBar, &KTabBar::testCanDecode,
            this, &DolphinMainWindow::slotTestCanDecode);
    connect(m_tabBar, &KTabBar::mouseMiddleClick,
            this, static_cast<void(DolphinMainWindow::*)(int)>(&DolphinMainWindow::closeTab));
    connect(m_tabBar, &KTabBar::tabMoved,
            this, &DolphinMainWindow::slotTabMoved);
    connect(m_tabBar, &KTabBar::receivedDropEvent,
            this, &DolphinMainWindow::tabDropEvent);
=======
    m_tabBar = new DolphinTabBar(this);
    connect(m_tabBar, SIGNAL(currentChanged(int)),
            this, SLOT(setActiveTab(int)));
    connect(m_tabBar, SIGNAL(tabCloseRequested(int)),
            this, SLOT(closeTab(int)));
    connect(m_tabBar, SIGNAL(openNewActivatedTab(int)),
            this, SLOT(openNewActivatedTab(int)));
    connect(m_tabBar, SIGNAL(tabMoved(int,int)),
            this, SLOT(slotTabMoved(int,int)));
    connect(m_tabBar, SIGNAL(tabDropEvent(int,QDropEvent*)),
            this, SLOT(tabDropEvent(int,QDropEvent*)));
    connect(m_tabBar, SIGNAL(tabDetachRequested(int)),
            this, SLOT(detachTab(int)));
>>>>>>> 1dfafcb1

    m_tabBar->blockSignals(true);  // signals get unblocked after at least 2 tabs are open
    m_tabBar->hide();

    QWidget* centralWidget = new QWidget(this);
    m_centralWidgetLayout = new QVBoxLayout(centralWidget);
    m_centralWidgetLayout->setSpacing(0);
    m_centralWidgetLayout->setMargin(0);
    m_centralWidgetLayout->addWidget(m_tabBar);

    setCentralWidget(centralWidget);
    setupDockWidgets();

    setupGUI(Keys | Save | Create | ToolBar);
    stateChanged("new_file");

    QClipboard* clipboard = QApplication::clipboard();
    connect(clipboard, &QClipboard::dataChanged,
            this, &DolphinMainWindow::updatePasteAction);

    QAction* showFilterBarAction = actionCollection()->action("show_filter_bar");
    showFilterBarAction->setChecked(generalSettings->filterBar());

    if (firstRun) {
        menuBar()->setVisible(false);
        // Assure a proper default size if Dolphin runs the first time
        resize(750, 500);
    }

    const bool showMenu = !menuBar()->isHidden();
    QAction* showMenuBarAction = actionCollection()->action(KStandardAction::name(KStandardAction::ShowMenubar));
    showMenuBarAction->setChecked(showMenu);  // workaround for bug #171080
    if (!showMenu) {
        createControlButton();
    }
}

DolphinMainWindow::~DolphinMainWindow()
{
}

void DolphinMainWindow::openDirectories(const QList<KUrl>& dirs)
{
    const bool hasSplitView = GeneralSettings::splitView();

    // Open each directory inside a new tab. If the "split view" option has been enabled,
    // always show two directories within one tab.
    QList<KUrl>::const_iterator it = dirs.constBegin();
    while (it != dirs.constEnd()) {
        const KUrl& primaryUrl = *(it++);
        if (hasSplitView && (it != dirs.constEnd())) {
            const KUrl& secondaryUrl = *(it++);
            openNewTab(primaryUrl, secondaryUrl);
        } else {
            openNewTab(primaryUrl);
        }
    }
}

void DolphinMainWindow::openFiles(const QList<KUrl>& files)
{
    if (files.isEmpty()) {
        return;
    }

    // Get all distinct directories from 'files' and open a tab
    // for each directory. If the "split view" option is enabled, two
    // directories are shown inside one tab (see openDirectories()).
    QList<KUrl> dirs;
    foreach (const KUrl& url, files) {
        const KUrl dir(url.directory());
        if (!dirs.contains(dir)) {
            dirs.append(dir);
        }
    }

    openDirectories(dirs);

    // Select the files. Although the files can be split between several
    // tabs, there is no need to split 'files' accordingly, as
    // the DolphinView will just ignore invalid selections.
    foreach (DolphinTabPage* tabPage, m_viewTab) {
        tabPage->markUrlsAsSelected(files);
        tabPage->markUrlAsCurrent(files.first());
    }
}

void DolphinMainWindow::showCommand(CommandType command)
{
    DolphinStatusBar* statusBar = m_activeViewContainer->statusBar();
    switch (command) {
    case KIO::FileUndoManager::Copy:
        statusBar->setText(i18nc("@info:status", "Successfully copied."));
        break;
    case KIO::FileUndoManager::Move:
        statusBar->setText(i18nc("@info:status", "Successfully moved."));
        break;
    case KIO::FileUndoManager::Link:
        statusBar->setText(i18nc("@info:status", "Successfully linked."));
        break;
    case KIO::FileUndoManager::Trash:
        statusBar->setText(i18nc("@info:status", "Successfully moved to trash."));
        break;
    case KIO::FileUndoManager::Rename:
        statusBar->setText(i18nc("@info:status", "Successfully renamed."));
        break;

    case KIO::FileUndoManager::Mkdir:
        statusBar->setText(i18nc("@info:status", "Created folder."));
        break;

    default:
        break;
    }
}

void DolphinMainWindow::pasteIntoFolder()
{
    m_activeViewContainer->view()->pasteIntoFolder();
}

void DolphinMainWindow::changeUrl(const KUrl& url)
{
    if (!KProtocolManager::supportsListing(url)) {
        // The URL navigator only checks for validity, not
        // if the URL can be listed. An error message is
        // shown due to DolphinViewContainer::restoreView().
        return;
    }

    DolphinViewContainer* view = activeViewContainer();
    if (view) {
        view->setUrl(url);
        updateEditActions();
        updatePasteAction();
        updateViewActions();
        updateGoActions();
        setUrlAsCaption(url);
<<<<<<< HEAD
        if (m_viewTab.count() > 1) {
            m_tabBar->setTabText(m_tabIndex, squeezedText(tabName(m_activeViewContainer->url())));
        }
        const QString iconName = KIO::iconNameForUrl(url);
        m_tabBar->setTabIcon(m_tabIndex, QIcon::fromTheme(iconName));
=======

        const QString iconName = KMimeType::iconNameForUrl(url);
        m_tabBar->setTabIcon(m_tabIndex, KIcon(iconName));
        m_tabBar->setTabText(m_tabIndex, squeezedText(tabName(view->url())));

>>>>>>> 1dfafcb1
        emit urlChanged(url);
    }
}

void DolphinMainWindow::slotTerminalDirectoryChanged(const KUrl& url)
{
    m_activeViewContainer->setAutoGrabFocus(false);
    changeUrl(url);
    m_activeViewContainer->setAutoGrabFocus(true);
}

void DolphinMainWindow::slotEditableStateChanged(bool editable)
{
    KToggleAction* editableLocationAction =
        static_cast<KToggleAction*>(actionCollection()->action("editable_location"));
    editableLocationAction->setChecked(editable);
}

void DolphinMainWindow::slotSelectionChanged(const KFileItemList& selection)
{
    updateEditActions();

    const int selectedUrlsCount = m_viewTab.at(m_tabIndex)->selectedItemsCount();

    QAction* compareFilesAction = actionCollection()->action("compare_files");
    if (selectedUrlsCount == 2) {
        compareFilesAction->setEnabled(isKompareInstalled());
    } else {
        compareFilesAction->setEnabled(false);
    }

    emit selectionChanged(selection);
}

void DolphinMainWindow::slotRequestItemInfo(const KFileItem& item)
{
    emit requestItemInfo(item);
}

void DolphinMainWindow::updateHistory()
{
    const KUrlNavigator* urlNavigator = m_activeViewContainer->urlNavigator();
    const int index = urlNavigator->historyIndex();

    QAction* backAction = actionCollection()->action("go_back");
    if (backAction) {
        backAction->setToolTip(i18nc("@info", "Go back"));
        backAction->setEnabled(index < urlNavigator->historySize() - 1);
    }

    QAction* forwardAction = actionCollection()->action("go_forward");
    if (forwardAction) {
        forwardAction->setToolTip(i18nc("@info", "Go forward"));
        forwardAction->setEnabled(index > 0);
    }
}

void DolphinMainWindow::updateFilterBarAction(bool show)
{
    QAction* showFilterBarAction = actionCollection()->action("show_filter_bar");
    showFilterBarAction->setChecked(show);
}

void DolphinMainWindow::openNewMainWindow()
{
    KRun::run("dolphin %u", KUrl::List(), this);
}

void DolphinMainWindow::openNewTab()
{
    const bool isUrlEditable =  m_activeViewContainer->urlNavigator()->isUrlEditable();

    openNewTab(m_activeViewContainer->url());
    m_tabBar->setCurrentIndex(m_viewTab.count() - 1);

    // The URL navigator of the new tab should have the same editable state
    // as the current tab
    KUrlNavigator* navigator = m_activeViewContainer->urlNavigator();
    navigator->setUrlEditable(isUrlEditable);

    if (isUrlEditable) {
        // If a new tab is opened and the URL is editable, assure that
        // the user can edit the URL without manually setting the focus
        navigator->setFocus();
    }
}

void DolphinMainWindow::openNewTab(const KUrl& primaryUrl, const KUrl& secondaryUrl)
{
    QWidget* focusWidget = QApplication::focusWidget();

<<<<<<< HEAD
    if (m_viewTab.count() == 1) {
        // Only one view is open currently and hence no tab is shown at
        // all. Before creating a tab for 'url', provide a tab for the current URL.
        const KUrl currentUrl = m_activeViewContainer->url();
        m_tabBar->addTab(QIcon::fromTheme(KIO::iconNameForUrl(currentUrl)),
                         squeezedText(tabName(currentUrl)));
        m_tabBar->blockSignals(false);
    }

    m_tabBar->addTab(QIcon::fromTheme(KIO::iconNameForUrl(url)),
                     squeezedText(tabName(url)));
=======
    DolphinTabPage* tabPage = new DolphinTabPage(primaryUrl, secondaryUrl, this);
    m_viewTab.append(tabPage);

    connect(tabPage, SIGNAL(activeViewChanged()),
            this, SLOT(activeViewChanged()));
>>>>>>> 1dfafcb1

    // The places-selector from the URL navigator should only be shown
    // if the places dock is invisible
    QDockWidget* placesDock = findChild<QDockWidget*>("placesDock");
    const bool placesSelectorVisible = !placesDock || !placesDock->isVisible();
    tabPage->setPlacesSelectorVisible(placesSelectorVisible);

    DolphinViewContainer* primaryContainer = tabPage->primaryViewContainer();
    connectViewSignals(primaryContainer);

    if (tabPage->splitViewEnabled()) {
        DolphinViewContainer* secondaryContainer = tabPage->secondaryViewContainer();
        connectViewSignals(secondaryContainer);
    }

    tabPage->hide();

    m_tabBar->addTab(KIcon(KMimeType::iconNameForUrl(primaryUrl)),
                     squeezedText(tabName(primaryUrl)));

    if (m_viewTab.count() > 1) {
        actionCollection()->action("close_tab")->setEnabled(true);
        actionCollection()->action("activate_prev_tab")->setEnabled(true);
        actionCollection()->action("activate_next_tab")->setEnabled(true);
        m_tabBar->show();
        m_tabBar->blockSignals(false);
    }

    if (focusWidget) {
        // The DolphinViewContainer grabbed the keyboard focus. As the tab is opened
        // in background, assure that the previous focused widget gets the focus back.
        focusWidget->setFocus();
    }
}

void DolphinMainWindow::openNewActivatedTab(const KUrl& primaryUrl, const KUrl& secondaryUrl)
{
    openNewTab(primaryUrl, secondaryUrl);
    setActiveTab(m_viewTab.count() - 1);
}

void DolphinMainWindow::openNewActivatedTab(int index)
{
    Q_ASSERT(index >= 0);
    const DolphinTabPage* tabPage = m_viewTab.at(index);
    openNewActivatedTab(tabPage->activeViewContainer()->url());
}

void DolphinMainWindow::activateNextTab()
{
    if (m_viewTab.count() >= 2) {
        const int tabIndex = (m_tabBar->currentIndex() + 1) % m_tabBar->count();
        setActiveTab(tabIndex);
    }
}

void DolphinMainWindow::activatePrevTab()
{
    if (m_viewTab.count() >= 2) {
        int tabIndex = m_tabBar->currentIndex() - 1;
        if (tabIndex == -1) {
            tabIndex = m_tabBar->count() - 1;
        }
        setActiveTab(tabIndex);
    }
}

void DolphinMainWindow::openInNewTab()
{
    const KFileItemList& list = m_activeViewContainer->view()->selectedItems();
    if (list.isEmpty()) {
        openNewTab(m_activeViewContainer->url());
    } else {
        foreach (const KFileItem& item, list) {
            const KUrl& url = DolphinView::openItemAsFolderUrl(item);
            if (!url.isEmpty()) {
                openNewTab(url);
            }
        }
    }
}

void DolphinMainWindow::openInNewWindow()
{
    KUrl newWindowUrl;

    const KFileItemList list = m_activeViewContainer->view()->selectedItems();
    if (list.isEmpty()) {
        newWindowUrl = m_activeViewContainer->url();
    } else if (list.count() == 1) {
        const KFileItem& item = list.first();
        newWindowUrl = DolphinView::openItemAsFolderUrl(item);
    }

    if (!newWindowUrl.isEmpty()) {
        KRun::run("dolphin %u", QList<QUrl>() << newWindowUrl, this);
    }
}

void DolphinMainWindow::showEvent(QShowEvent* event)
{
    KXmlGuiWindow::showEvent(event);

    if (!m_activeViewContainer && m_viewTab.count() > 0) {
        // If we have no active view container yet, we set the primary view container
        // of the first tab as active view container.
        setActiveTab(0);
    }

    if (!event->spontaneous()) {
        m_activeViewContainer->view()->setFocus();
    }
}

void DolphinMainWindow::closeEvent(QCloseEvent* event)
{
    // Find out if Dolphin is closed directly by the user or
    // by the session manager because the session is closed
    bool closedByUser = true;
    DolphinApplication *application = qobject_cast<DolphinApplication*>(qApp);
    if (application && application->sessionSaving()) {
        closedByUser = false;
    }

    if (m_viewTab.count() > 1 && GeneralSettings::confirmClosingMultipleTabs() && closedByUser) {
        // Ask the user if he really wants to quit and close all tabs.
        // Open a confirmation dialog with 3 buttons:
        // KDialog::Yes    -> Quit
        // KDialog::No     -> Close only the current tab
        // KDialog::Cancel -> do nothing
        QDialog *dialog = new QDialog(this, Qt::Dialog);
        dialog->setWindowTitle(i18nc("@title:window", "Confirmation"));
        dialog->setModal(true);
        QDialogButtonBox* buttons = new QDialogButtonBox(QDialogButtonBox::Yes | QDialogButtonBox::No | QDialogButtonBox::Cancel);
        KGuiItem::assign(buttons->button(QDialogButtonBox::Yes), KStandardGuiItem::quit());
        KGuiItem::assign(buttons->button(QDialogButtonBox::No), KGuiItem(i18n("C&lose Current Tab"), QIcon::fromTheme("tab-close")));
        KGuiItem::assign(buttons->button(QDialogButtonBox::Cancel), KStandardGuiItem::cancel());
        buttons->button(QDialogButtonBox::Yes)->setDefault(true);

        bool doNotAskAgainCheckboxResult = false;

        const int result = KMessageBox::createKMessageBox(dialog,
            buttons,
            QMessageBox::Warning,
            i18n("You have multiple tabs open in this window, are you sure you want to quit?"),
            QStringList(),
            i18n("Do not ask again"),
            &doNotAskAgainCheckboxResult,
            KMessageBox::Notify);

        if (doNotAskAgainCheckboxResult) {
            GeneralSettings::setConfirmClosingMultipleTabs(false);
        }

        switch (result) {
            case QDialogButtonBox::Yes:
                // Quit
                break;
            case QDialogButtonBox::No:
                // Close only the current tab
                closeTab();
            default:
                event->ignore();
                return;
        }
    }

    GeneralSettings::setVersion(CurrentDolphinVersion);
    GeneralSettings::self()->writeConfig();

    KXmlGuiWindow::closeEvent(event);
}

void DolphinMainWindow::saveProperties(KConfigGroup& group)
{
    const int tabCount = m_viewTab.count();
    group.writeEntry("Tab Count", tabCount);
    group.writeEntry("Active Tab Index", m_tabBar->currentIndex());

    for (int i = 0; i < tabCount; ++i) {
        const DolphinTabPage* tabPage = m_viewTab.at(i);
        group.writeEntry("Tab " % QString::number(i), tabPage->saveState());
    }
}

void DolphinMainWindow::readProperties(const KConfigGroup& group)
{
    const int tabCount = group.readEntry("Tab Count", 1);
    for (int i = 0; i < tabCount; ++i) {
        const QByteArray state = group.readEntry("Tab " % QString::number(i), QByteArray());
        DolphinTabPage* tabPage = m_viewTab.at(i);
        tabPage->restoreState(state);

        // openNewTab() needs to be called only tabCount - 1 times
        if (i != tabCount - 1) {
            openNewTab();
        }
    }

    const int index = group.readEntry("Active Tab Index", 0);
    m_tabBar->setCurrentIndex(index);
}

void DolphinMainWindow::updateNewMenu()
{
    m_newFileMenu->setViewShowsHiddenFiles(activeViewContainer()->view()->hiddenFilesShown());
    m_newFileMenu->checkUpToDate();
    m_newFileMenu->setPopupFiles(activeViewContainer()->url());
}

void DolphinMainWindow::createDirectory()
{
    m_newFileMenu->setViewShowsHiddenFiles(activeViewContainer()->view()->hiddenFilesShown());
    m_newFileMenu->setPopupFiles(activeViewContainer()->url());
    m_newFileMenu->createDirectory();
}

void DolphinMainWindow::quit()
{
    close();
}

void DolphinMainWindow::showErrorMessage(const QString& message)
{
    m_activeViewContainer->showMessage(message, DolphinViewContainer::Error);
}

void DolphinMainWindow::slotUndoAvailable(bool available)
{
    QAction* undoAction = actionCollection()->action(KStandardAction::name(KStandardAction::Undo));
    if (undoAction) {
        undoAction->setEnabled(available);
    }
}

void DolphinMainWindow::slotUndoTextChanged(const QString& text)
{
    QAction* undoAction = actionCollection()->action(KStandardAction::name(KStandardAction::Undo));
    if (undoAction) {
        undoAction->setText(text);
    }
}

void DolphinMainWindow::undo()
{
    clearStatusBar();
    KIO::FileUndoManager::self()->uiInterface()->setParentWidget(this);
    KIO::FileUndoManager::self()->undo();
}

void DolphinMainWindow::cut()
{
    m_activeViewContainer->view()->cutSelectedItems();
}

void DolphinMainWindow::copy()
{
    m_activeViewContainer->view()->copySelectedItems();
}

void DolphinMainWindow::paste()
{
    m_activeViewContainer->view()->paste();
}

void DolphinMainWindow::find()
{
    m_activeViewContainer->setSearchModeEnabled(true);
}

void DolphinMainWindow::updatePasteAction()
{
    QAction* pasteAction = actionCollection()->action(KStandardAction::name(KStandardAction::Paste));
    QPair<bool, QString> pasteInfo = m_activeViewContainer->view()->pasteInfo();
    pasteAction->setEnabled(pasteInfo.first);
    pasteAction->setText(pasteInfo.second);
}

void DolphinMainWindow::selectAll()
{
    clearStatusBar();

    // if the URL navigator is editable and focused, select the whole
    // URL instead of all items of the view

    KUrlNavigator* urlNavigator = m_activeViewContainer->urlNavigator();
    QLineEdit* lineEdit = urlNavigator->editor()->lineEdit(); // krazy:exclude=qclasses
    const bool selectUrl = urlNavigator->isUrlEditable() &&
                           lineEdit->hasFocus();
    if (selectUrl) {
        lineEdit->selectAll();
    } else {
        m_activeViewContainer->view()->selectAll();
    }
}

void DolphinMainWindow::invertSelection()
{
    clearStatusBar();
    m_activeViewContainer->view()->invertSelection();
}

void DolphinMainWindow::toggleSplitView()
{
    DolphinTabPage* tabPage = m_viewTab.at(m_tabIndex);
    tabPage->setSplitViewEnabled(!tabPage->splitViewEnabled());

    if (tabPage->splitViewEnabled()) {
        connectViewSignals(tabPage->secondaryViewContainer());
    }

    updateViewActions();
}

void DolphinMainWindow::reloadView()
{
    clearStatusBar();
    m_activeViewContainer->view()->reload();
}

void DolphinMainWindow::stopLoading()
{
    m_activeViewContainer->view()->stopLoading();
}

void DolphinMainWindow::enableStopAction()
{
    actionCollection()->action("stop")->setEnabled(true);
}

void DolphinMainWindow::disableStopAction()
{
    actionCollection()->action("stop")->setEnabled(false);
}

void DolphinMainWindow::showFilterBar()
{
    m_activeViewContainer->setFilterBarVisible(true);
}

void DolphinMainWindow::toggleEditLocation()
{
    clearStatusBar();

    QAction* action = actionCollection()->action("editable_location");
    KUrlNavigator* urlNavigator = m_activeViewContainer->urlNavigator();
    urlNavigator->setUrlEditable(action->isChecked());
}

void DolphinMainWindow::replaceLocation()
{
    KUrlNavigator* navigator = m_activeViewContainer->urlNavigator();
    navigator->setUrlEditable(true);
    navigator->setFocus();

    // select the whole text of the combo box editor
    QLineEdit* lineEdit = navigator->editor()->lineEdit();  // krazy:exclude=qclasses
    lineEdit->selectAll();
}

void DolphinMainWindow::togglePanelLockState()
{
    const bool newLockState = !GeneralSettings::lockPanels();
    foreach (QObject* child, children()) {
        DolphinDockWidget* dock = qobject_cast<DolphinDockWidget*>(child);
        if (dock) {
            dock->setLocked(newLockState);
        }
    }

    GeneralSettings::setLockPanels(newLockState);
}

void DolphinMainWindow::slotPlacesPanelVisibilityChanged(bool visible)
{
    foreach (DolphinTabPage* tabPage, m_viewTab) {
        tabPage->setPlacesSelectorVisible(visible);
    }
}

void DolphinMainWindow::goBack()
{
    KUrlNavigator* urlNavigator = m_activeViewContainer->urlNavigator();
    urlNavigator->goBack();

    if (urlNavigator->locationState().isEmpty()) {
        // An empty location state indicates a redirection URL,
        // which must be skipped too
        urlNavigator->goBack();
    }
}

void DolphinMainWindow::goForward()
{
    m_activeViewContainer->urlNavigator()->goForward();
}

void DolphinMainWindow::goUp()
{
    m_activeViewContainer->urlNavigator()->goUp();
}

void DolphinMainWindow::goHome()
{
    m_activeViewContainer->urlNavigator()->goHome();
}

void DolphinMainWindow::goBack(Qt::MouseButtons buttons)
{
    // The default case (left button pressed) is handled in goBack().
    if (buttons == Qt::MidButton) {
        KUrlNavigator* urlNavigator = activeViewContainer()->urlNavigator();
        const int index = urlNavigator->historyIndex() + 1;
        openNewTab(urlNavigator->locationUrl(index));
    }
}

void DolphinMainWindow::goForward(Qt::MouseButtons buttons)
{
    // The default case (left button pressed) is handled in goForward().
    if (buttons == Qt::MidButton) {
        KUrlNavigator* urlNavigator = activeViewContainer()->urlNavigator();
        const int index = urlNavigator->historyIndex() - 1;
        openNewTab(urlNavigator->locationUrl(index));
    }
}

void DolphinMainWindow::goUp(Qt::MouseButtons buttons)
{
    // The default case (left button pressed) is handled in goUp().
    if (buttons == Qt::MidButton) {
        openNewTab(activeViewContainer()->url().upUrl());
    }
}

void DolphinMainWindow::goHome(Qt::MouseButtons buttons)
{
    // The default case (left button pressed) is handled in goHome().
    if (buttons == Qt::MidButton) {
        openNewTab(GeneralSettings::self()->homeUrl());
    }
}

void DolphinMainWindow::compareFiles()
{
    const KFileItemList items = m_viewTab.at(m_tabIndex)->selectedItems();
    if (items.count() != 2) {
        // The action is disabled in this case, but it could have been triggered
        // via D-Bus, see https://bugs.kde.org/show_bug.cgi?id=325517
        return;
    }

    KUrl urlA = items.at(0).url();
    KUrl urlB = items.at(1).url();

    QString command("kompare -c \"");
    command.append(urlA.pathOrUrl());
    command.append("\" \"");
    command.append(urlB.pathOrUrl());
    command.append('\"');
    KRun::runCommand(command, "Kompare", "kompare", this);
}

void DolphinMainWindow::toggleShowMenuBar()
{
    const bool visible = menuBar()->isVisible();
    menuBar()->setVisible(!visible);
    if (visible) {
        createControlButton();
    } else {
        deleteControlButton();
    }
}

void DolphinMainWindow::openTerminal()
{
    QString dir(QDir::homePath());

    // If the given directory is not local, it can still be the URL of an
    // ioslave using UDS_LOCAL_PATH which to be converted first.
    KUrl url = KIO::NetAccess::mostLocalUrl(m_activeViewContainer->url(), this);

    //If the URL is local after the above conversion, set the directory.
    if (url.isLocalFile()) {
        dir = url.toLocalFile();
    }

    KToolInvocation::invokeTerminal(QString(), dir);
}

void DolphinMainWindow::editSettings()
{
    if (!m_settingsDialog) {
        DolphinViewContainer* container = activeViewContainer();
        container->view()->writeSettings();

        const KUrl url = container->url();
        DolphinSettingsDialog* settingsDialog = new DolphinSettingsDialog(url, this);
        connect(settingsDialog, &DolphinSettingsDialog::settingsChanged, this, &DolphinMainWindow::refreshViews);
        settingsDialog->setAttribute(Qt::WA_DeleteOnClose);
        settingsDialog->show();
        m_settingsDialog = settingsDialog;
    } else {
        m_settingsDialog.data()->raise();
    }
}

void DolphinMainWindow::setActiveTab(int index)
{
    Q_ASSERT(index >= 0);
    Q_ASSERT(index < m_viewTab.count());
    if (index == m_tabIndex) {
        return;
    }

    m_tabBar->setCurrentIndex(index);

    // hide current tab content
    if (m_tabIndex >= 0) {
        DolphinTabPage* hiddenTabPage = m_viewTab.at(m_tabIndex);
        hiddenTabPage->hide();
        m_centralWidgetLayout->removeWidget(hiddenTabPage);
    }

    // show active tab content
    m_tabIndex = index;

    DolphinTabPage* tabPage = m_viewTab.at(index);
    m_centralWidgetLayout->addWidget(tabPage, 1);
    tabPage->show();

    setActiveViewContainer(tabPage->activeViewContainer());
}

void DolphinMainWindow::closeTab()
{
    closeTab(m_tabBar->currentIndex());
}

void DolphinMainWindow::closeTab(int index)
{
    Q_ASSERT(index >= 0);
    Q_ASSERT(index < m_viewTab.count());
    if (m_viewTab.count() == 1) {
        // the last tab may never get closed
        return;
    }

    if (index == m_tabIndex) {
        // The tab that should be closed is the active tab. Activate the
        // previous tab before closing the tab.
        m_tabBar->setCurrentIndex((index > 0) ? index - 1 : 1);
    }

    DolphinTabPage* tabPage = m_viewTab.at(index);

    if (tabPage->splitViewEnabled()) {
        emit rememberClosedTab(tabPage->primaryViewContainer()->url(),
                               tabPage->secondaryViewContainer()->url());
    } else {
        emit rememberClosedTab(tabPage->primaryViewContainer()->url(), KUrl());
    }

    // delete tab
    m_viewTab.removeAt(index);
    tabPage->deleteLater();

    m_tabBar->blockSignals(true);
    m_tabBar->removeTab(index);

    if (m_tabIndex > index) {
        m_tabIndex--;
        Q_ASSERT(m_tabIndex >= 0);
    }

    // if only one tab is left, also remove the tab entry so that
    // closing the last tab is not possible
    if (m_viewTab.count() < 2) {
        actionCollection()->action("close_tab")->setEnabled(false);
        actionCollection()->action("activate_prev_tab")->setEnabled(false);
        actionCollection()->action("activate_next_tab")->setEnabled(false);
        m_tabBar->hide();
    } else {
        m_tabBar->blockSignals(false);
    }
}

void DolphinMainWindow::detachTab(int index)
{
<<<<<<< HEAD
    KMenu menu(this);

    QAction* newTabAction = menu.addAction(QIcon::fromTheme("tab-new"), i18nc("@action:inmenu", "New Tab"));
    newTabAction->setShortcut(actionCollection()->action("new_tab")->shortcut());

    QAction* detachTabAction = menu.addAction(QIcon::fromTheme("tab-detach"), i18nc("@action:inmenu", "Detach Tab"));

    QAction* closeOtherTabsAction = menu.addAction(QIcon::fromTheme("tab-close-other"), i18nc("@action:inmenu", "Close Other Tabs"));

    QAction* closeTabAction = menu.addAction(QIcon::fromTheme("tab-close"), i18nc("@action:inmenu", "Close Tab"));
    closeTabAction->setShortcut(actionCollection()->action("close_tab")->shortcut());
    QAction* selectedAction = menu.exec(pos);
    if (selectedAction == newTabAction) {
        const ViewTab& tab = m_viewTab[index];
        Q_ASSERT(tab.primaryView);
        const KUrl url = tab.secondaryView && tab.secondaryView->isActive() ?
                         tab.secondaryView->url() : tab.primaryView->url();
        openNewTab(url);
        m_tabBar->setCurrentIndex(m_viewTab.count() - 1);
    } else if (selectedAction == detachTabAction) {
        const QString separator(QLatin1Char(' '));
        QString command = QLatin1String("dolphin");
=======
    Q_ASSERT(index >= 0);
>>>>>>> 1dfafcb1

    const QString separator(QLatin1Char(' '));
    QString command = QLatin1String("dolphin");

    const DolphinTabPage* tabPage = m_viewTab.at(index);
    command += separator + tabPage->primaryViewContainer()->url().url();
    if (tabPage->splitViewEnabled()) {
        command += separator + tabPage->secondaryViewContainer()->url().url();
        command += separator + QLatin1String("-split");
    }

    KRun::runCommand(command, this);

    closeTab(index);
}

void DolphinMainWindow::slotTabMoved(int from, int to)
{
    m_viewTab.move(from, to);
    m_tabIndex = m_tabBar->currentIndex();
}

void DolphinMainWindow::handleUrl(const KUrl& url)
{
    delete m_lastHandleUrlStatJob;
    m_lastHandleUrlStatJob = 0;

    if (url.isLocalFile() && QFileInfo(url.toLocalFile()).isDir()) {
        activeViewContainer()->setUrl(url);
    } else if (KProtocolManager::supportsListing(url)) {
        // stat the URL to see if it is a dir or not
        m_lastHandleUrlStatJob = KIO::stat(url, KIO::HideProgressInfo);
        if (m_lastHandleUrlStatJob->ui()) {
            KJobWidgets::setWindow(m_lastHandleUrlStatJob, this);
        }
        connect(m_lastHandleUrlStatJob, &KIO::Job::result,
                this, &DolphinMainWindow::slotHandleUrlStatFinished);

    } else {
        new KRun(url, this); // Automatically deletes itself after being finished
    }
}

void DolphinMainWindow::slotHandleUrlStatFinished(KJob* job)
{
    m_lastHandleUrlStatJob = 0;
    const KIO::UDSEntry entry = static_cast<KIO::StatJob*>(job)->statResult();
    const KUrl url = static_cast<KIO::StatJob*>(job)->url();
    if (entry.isDir()) {
        activeViewContainer()->setUrl(url);
    } else {
        new KRun(url, this);  // Automatically deletes itself after being finished
    }
}

void DolphinMainWindow::tabDropEvent(int tab, QDropEvent* event)
{
    const KUrl::List urls = KUrl::List::fromMimeData(event->mimeData());
    if (!urls.isEmpty() && tab != -1) {
        const DolphinView* view = m_viewTab.at(tab)->activeViewContainer()->view();

        QString error;
        DragAndDropHelper::dropUrls(view->rootItem(), view->url(), event, error);
        if (!error.isEmpty()) {
            activeViewContainer()->showMessage(error, DolphinViewContainer::Error);
        }
    }
}

void DolphinMainWindow::slotWriteStateChanged(bool isFolderWritable)
{
    newFileMenu()->setEnabled(isFolderWritable);
}

void DolphinMainWindow::openContextMenu(const QPoint& pos,
                                        const KFileItem& item,
                                        const KUrl& url,
                                        const QList<QAction*>& customActions)
{
    QWeakPointer<DolphinContextMenu> contextMenu = new DolphinContextMenu(this, pos, item, url);
    contextMenu.data()->setCustomActions(customActions);
    const DolphinContextMenu::Command command = contextMenu.data()->open();

    switch (command) {
    case DolphinContextMenu::OpenParentFolderInNewWindow: {

        KRun::run("dolphin %u", QList<QUrl>() << KIO::upUrl(item.url()), this);
        break;
    }

    case DolphinContextMenu::OpenParentFolderInNewTab:
        openNewTab(KIO::upUrl(item.url()));
        break;

    case DolphinContextMenu::None:
    default:
        break;
    }

    delete contextMenu.data();
}

void DolphinMainWindow::updateControlMenu()
{
    KMenu* menu = qobject_cast<KMenu*>(sender());
    Q_ASSERT(menu);

    // All actions get cleared by KMenu::clear(). The sub-menus are deleted
    // by connecting to the aboutToHide() signal from the parent-menu.
    menu->clear();

    KActionCollection* ac = actionCollection();

    // Add "Edit" actions
    bool added = addActionToMenu(ac->action(KStandardAction::name(KStandardAction::Undo)), menu) |
                 addActionToMenu(ac->action(KStandardAction::name(KStandardAction::Find)), menu) |
                 addActionToMenu(ac->action("select_all"), menu) |
                 addActionToMenu(ac->action("invert_selection"), menu);

    if (added) {
        menu->addSeparator();
    }

    // Add "View" actions
    if (!GeneralSettings::showZoomSlider()) {
        addActionToMenu(ac->action(KStandardAction::name(KStandardAction::ZoomIn)), menu);
        addActionToMenu(ac->action(KStandardAction::name(KStandardAction::ZoomOut)), menu);
        menu->addSeparator();
    }

    added = addActionToMenu(ac->action("view_mode"), menu) |
            addActionToMenu(ac->action("sort"), menu) |
            addActionToMenu(ac->action("additional_info"), menu) |
            addActionToMenu(ac->action("show_preview"), menu) |
            addActionToMenu(ac->action("show_in_groups"), menu) |
            addActionToMenu(ac->action("show_hidden_files"), menu);

    if (added) {
        menu->addSeparator();
    }

    added = addActionToMenu(ac->action("split_view"), menu) |
            addActionToMenu(ac->action("reload"), menu) |
            addActionToMenu(ac->action("view_properties"), menu);
    if (added) {
        menu->addSeparator();
    }

    addActionToMenu(ac->action("panels"), menu);
    KMenu* locationBarMenu = new KMenu(i18nc("@action:inmenu", "Location Bar"), menu);
    locationBarMenu->addAction(ac->action("editable_location"));
    locationBarMenu->addAction(ac->action("replace_location"));
    menu->addMenu(locationBarMenu);

    menu->addSeparator();

    // Add "Go" menu
    KMenu* goMenu = new KMenu(i18nc("@action:inmenu", "Go"), menu);
    connect(menu, &KMenu::aboutToHide, goMenu, &KMenu::deleteLater);
    goMenu->addAction(ac->action(KStandardAction::name(KStandardAction::Back)));
    goMenu->addAction(ac->action(KStandardAction::name(KStandardAction::Forward)));
    goMenu->addAction(ac->action(KStandardAction::name(KStandardAction::Up)));
    goMenu->addAction(ac->action(KStandardAction::name(KStandardAction::Home)));
    goMenu->addAction(ac->action("closed_tabs"));
    menu->addMenu(goMenu);

    // Add "Tool" menu
    KMenu* toolsMenu = new KMenu(i18nc("@action:inmenu", "Tools"), menu);
    connect(menu, &KMenu::aboutToHide, toolsMenu, &KMenu::deleteLater);
    toolsMenu->addAction(ac->action("show_filter_bar"));
    toolsMenu->addAction(ac->action("compare_files"));
    toolsMenu->addAction(ac->action("open_terminal"));
    toolsMenu->addAction(ac->action("change_remote_encoding"));
    menu->addMenu(toolsMenu);

    // Add "Settings" menu entries
    addActionToMenu(ac->action(KStandardAction::name(KStandardAction::KeyBindings)), menu);
    addActionToMenu(ac->action(KStandardAction::name(KStandardAction::ConfigureToolbars)), menu);
    addActionToMenu(ac->action(KStandardAction::name(KStandardAction::Preferences)), menu);

    // Add "Help" menu
    KMenu* helpMenu = new KMenu(i18nc("@action:inmenu", "Help"), menu);
    connect(menu, &KMenu::aboutToHide, helpMenu, &KMenu::deleteLater);
    helpMenu->addAction(ac->action(KStandardAction::name(KStandardAction::HelpContents)));
    helpMenu->addAction(ac->action(KStandardAction::name(KStandardAction::WhatsThis)));
    helpMenu->addSeparator();
    helpMenu->addAction(ac->action(KStandardAction::name(KStandardAction::ReportBug)));
    helpMenu->addSeparator();
    helpMenu->addAction(ac->action(KStandardAction::name(KStandardAction::SwitchApplicationLanguage)));
    helpMenu->addSeparator();
    helpMenu->addAction(ac->action(KStandardAction::name(KStandardAction::AboutApp)));
    helpMenu->addAction(ac->action(KStandardAction::name(KStandardAction::AboutKDE)));
    menu->addMenu(helpMenu);

    menu->addSeparator();
    addActionToMenu(ac->action(KStandardAction::name(KStandardAction::ShowMenubar)), menu);
}

void DolphinMainWindow::updateToolBar()
{
    if (!menuBar()->isVisible()) {
        createControlButton();
    }
}

void DolphinMainWindow::slotControlButtonDeleted()
{
    m_controlButton = 0;
    m_updateToolBarTimer->start();
}

void DolphinMainWindow::slotPanelErrorMessage(const QString& error)
{
    activeViewContainer()->showMessage(error, DolphinViewContainer::Error);
}

void DolphinMainWindow::slotPlaceActivated(const KUrl& url)
{
    DolphinViewContainer* view = activeViewContainer();

    if (view->url() == url) {
        // We can end up here if the user clicked a device in the Places Panel
        // which had been unmounted earlier, see https://bugs.kde.org/show_bug.cgi?id=161385.
        reloadView();
    } else {
        changeUrl(url);
    }
}

void DolphinMainWindow::activeViewChanged()
{
    const DolphinTabPage* tabPage = m_viewTab.at(m_tabIndex);
    setActiveViewContainer(tabPage->activeViewContainer());
}

void DolphinMainWindow::setActiveViewContainer(DolphinViewContainer* viewContainer)
{
    Q_ASSERT(viewContainer);
    Q_ASSERT((viewContainer == m_viewTab.at(m_tabIndex)->primaryViewContainer()) ||
             (viewContainer == m_viewTab.at(m_tabIndex)->secondaryViewContainer()));
    if (m_activeViewContainer == viewContainer) {
        return;
    }

    m_activeViewContainer = viewContainer;
<<<<<<< HEAD

    // Activating the view container might trigger a recursive setActiveViewContainer() call
    // inside DolphinMainWindow::toggleActiveView() when having a split view. Temporary
    // disconnect the activated() signal in this case:
    disconnect(m_activeViewContainer->view(), &DolphinView::activated, this, &DolphinMainWindow::toggleActiveView);
    m_activeViewContainer->setActive(true);
    connect(m_activeViewContainer->view(), &DolphinView::activated, this, &DolphinMainWindow::toggleActiveView);

=======
>>>>>>> 1dfafcb1
    m_actionHandler->setCurrentView(viewContainer->view());

    updateHistory();
    updateEditActions();
    updatePasteAction();
    updateViewActions();
    updateGoActions();

    const KUrl url = m_activeViewContainer->url();
    setUrlAsCaption(url);
<<<<<<< HEAD
    if (m_viewTab.count() > 1) {
        m_tabBar->setTabText(m_tabIndex, tabName(url));
        m_tabBar->setTabIcon(m_tabIndex, QIcon::fromTheme(KIO::iconNameForUrl(url)));
    }
=======
    m_tabBar->setTabText(m_tabIndex, squeezedText(tabName(url)));
    m_tabBar->setTabIcon(m_tabIndex, KIcon(KMimeType::iconNameForUrl(url)));
>>>>>>> 1dfafcb1

    emit urlChanged(url);
}

void DolphinMainWindow::setupActions()
{
    // setup 'File' menu
    m_newFileMenu = new DolphinNewFileMenu(actionCollection(), this);
    QMenu* menu = m_newFileMenu->menu();
    menu->setTitle(i18nc("@title:menu Create new folder, file, link, etc.", "Create New"));
    menu->setIcon(QIcon::fromTheme("document-new"));
    m_newFileMenu->setDelayed(false);
    connect(menu, &QMenu::aboutToShow,
            this, &DolphinMainWindow::updateNewMenu);

    QAction* newWindow = actionCollection()->addAction("new_window");
    newWindow->setIcon(QIcon::fromTheme("window-new"));
    newWindow->setText(i18nc("@action:inmenu File", "New &Window"));
    newWindow->setShortcut(Qt::CTRL | Qt::Key_N);
    connect(newWindow, &QAction::triggered, this, &DolphinMainWindow::openNewMainWindow);

    QAction* newTab = actionCollection()->addAction("new_tab");
    newTab->setIcon(QIcon::fromTheme("tab-new"));
    newTab->setText(i18nc("@action:inmenu File", "New Tab"));
    newTab->setShortcuts(QList<QKeySequence>() << QKeySequence(Qt::CTRL | Qt::Key_T) << QKeySequence(Qt::CTRL | Qt::SHIFT | Qt::Key_N));
    connect(newTab, &QAction::triggered, this, static_cast<void(DolphinMainWindow::*)()>(&DolphinMainWindow::openNewTab));

    QAction* closeTab = actionCollection()->addAction("close_tab");
    closeTab->setIcon(QIcon::fromTheme("tab-close"));
    closeTab->setText(i18nc("@action:inmenu File", "Close Tab"));
    closeTab->setShortcut(Qt::CTRL | Qt::Key_W);
    closeTab->setEnabled(false);
    connect(closeTab, &QAction::triggered, this, static_cast<void(DolphinMainWindow::*)()>(&DolphinMainWindow::closeTab));

    KStandardAction::quit(this, SLOT(quit()), actionCollection());

    // setup 'Edit' menu
    KStandardAction::undo(this,
                          SLOT(undo()),
                          actionCollection());

    // need to remove shift+del from cut action, else the shortcut for deletejob
    // doesn't work
    QAction* cut = KStandardAction::cut(this, SLOT(cut()), actionCollection());
    auto cutShortcuts = cut->shortcuts();
    cutShortcuts.removeAll(QKeySequence(Qt::SHIFT | Qt::Key_Delete));
    cut->setShortcuts(cutShortcuts);
    KStandardAction::copy(this, SLOT(copy()), actionCollection());
    QAction* paste = KStandardAction::paste(this, SLOT(paste()), actionCollection());
    // The text of the paste-action is modified dynamically by Dolphin
    // (e. g. to "Paste One Folder"). To prevent that the size of the toolbar changes
    // due to the long text, the text "Paste" is used:
    paste->setIconText(i18nc("@action:inmenu Edit", "Paste"));

    KStandardAction::find(this, SLOT(find()), actionCollection());

    QAction* selectAll = actionCollection()->addAction("select_all");
    selectAll->setText(i18nc("@action:inmenu Edit", "Select All"));
    selectAll->setShortcut(Qt::CTRL | Qt::Key_A);
    connect(selectAll, &QAction::triggered, this, &DolphinMainWindow::selectAll);

    QAction* invertSelection = actionCollection()->addAction("invert_selection");
    invertSelection->setText(i18nc("@action:inmenu Edit", "Invert Selection"));
    invertSelection->setShortcut(Qt::CTRL | Qt::SHIFT | Qt::Key_A);
    connect(invertSelection, &QAction::triggered, this, &DolphinMainWindow::invertSelection);

    // setup 'View' menu
    // (note that most of it is set up in DolphinViewActionHandler)

    QAction* split = actionCollection()->addAction("split_view");
    split->setShortcut(Qt::Key_F3);
<<<<<<< HEAD
    updateSplitAction();
    connect(split, &QAction::triggered, this, &DolphinMainWindow::toggleSplitView);
=======
    connect(split, SIGNAL(triggered()), this, SLOT(toggleSplitView()));
>>>>>>> 1dfafcb1

    QAction* reload = actionCollection()->addAction("reload");
    reload->setText(i18nc("@action:inmenu View", "Reload"));
    reload->setShortcut(Qt::Key_F5);
    reload->setIcon(QIcon::fromTheme("view-refresh"));
    connect(reload, &QAction::triggered, this, &DolphinMainWindow::reloadView);

    QAction* stop = actionCollection()->addAction("stop");
    stop->setText(i18nc("@action:inmenu View", "Stop"));
    stop->setToolTip(i18nc("@info", "Stop loading"));
    stop->setIcon(QIcon::fromTheme("process-stop"));
    connect(stop, &QAction::triggered, this, &DolphinMainWindow::stopLoading);

    KToggleAction* editableLocation = actionCollection()->add<KToggleAction>("editable_location");
    editableLocation->setText(i18nc("@action:inmenu Navigation Bar", "Editable Location"));
    editableLocation->setShortcut(Qt::Key_F6);
    connect(editableLocation, &KToggleAction::triggered, this, &DolphinMainWindow::toggleEditLocation);

    QAction* replaceLocation = actionCollection()->addAction("replace_location");
    replaceLocation->setText(i18nc("@action:inmenu Navigation Bar", "Replace Location"));
    replaceLocation->setShortcut(Qt::CTRL | Qt::Key_L);
    connect(replaceLocation, &QAction::triggered, this, &DolphinMainWindow::replaceLocation);

    // setup 'Go' menu
    QAction* backAction = KStandardAction::back(this, SLOT(goBack()), actionCollection());
    auto backShortcuts = backAction->shortcuts();
    backShortcuts.append(QKeySequence(Qt::Key_Backspace));
    backAction->setShortcuts(backShortcuts);

    DolphinRecentTabsMenu* recentTabsMenu = new DolphinRecentTabsMenu(this);
    actionCollection()->addAction("closed_tabs", recentTabsMenu);
    connect(this, SIGNAL(rememberClosedTab(KUrl,KUrl)),
            recentTabsMenu, SLOT(rememberClosedTab(KUrl,KUrl)));
    connect(recentTabsMenu, SIGNAL(restoreClosedTab(KUrl,KUrl)),
            this, SLOT(openNewActivatedTab(KUrl,KUrl)));

    KStandardAction::forward(this, SLOT(goForward()), actionCollection());
    KStandardAction::up(this, SLOT(goUp()), actionCollection());
    KStandardAction::home(this, SLOT(goHome()), actionCollection());

    // setup 'Tools' menu
    QAction* showFilterBar = actionCollection()->addAction("show_filter_bar");
    showFilterBar->setText(i18nc("@action:inmenu Tools", "Show Filter Bar"));
    showFilterBar->setIcon(QIcon::fromTheme("view-filter"));
    showFilterBar->setShortcut(Qt::CTRL | Qt::Key_I);
    connect(showFilterBar, &QAction::triggered, this, &DolphinMainWindow::showFilterBar);

    QAction* compareFiles = actionCollection()->addAction("compare_files");
    compareFiles->setText(i18nc("@action:inmenu Tools", "Compare Files"));
    compareFiles->setIcon(QIcon::fromTheme("kompare"));
    compareFiles->setEnabled(false);
    connect(compareFiles, &QAction::triggered, this, &DolphinMainWindow::compareFiles);

    QAction* openTerminal = actionCollection()->addAction("open_terminal");
    openTerminal->setText(i18nc("@action:inmenu Tools", "Open Terminal"));
    openTerminal->setIcon(QIcon::fromTheme("utilities-terminal"));
    openTerminal->setShortcut(Qt::SHIFT | Qt::Key_F4);
    connect(openTerminal, &QAction::triggered, this, &DolphinMainWindow::openTerminal);

    // setup 'Settings' menu
    KToggleAction* showMenuBar = KStandardAction::showMenubar(0, 0, actionCollection());
    connect(showMenuBar, &KToggleAction::triggered,                   // Fixes #286822
            this, &DolphinMainWindow::toggleShowMenuBar, Qt::QueuedConnection);
    KStandardAction::preferences(this, SLOT(editSettings()), actionCollection());

    // not in menu actions
    QList<QKeySequence> nextTabKeys;
    nextTabKeys.append(KStandardShortcut::tabNext().first()); //TODO: is this correct
    nextTabKeys.append(QKeySequence(Qt::CTRL | Qt::Key_Tab));

    QList<QKeySequence> prevTabKeys;
    prevTabKeys.append(KStandardShortcut::tabPrev().first()); //TODO: is this correct
    prevTabKeys.append(QKeySequence(Qt::CTRL | Qt::SHIFT | Qt::Key_Tab));

    QAction* activateNextTab = actionCollection()->addAction("activate_next_tab");
    activateNextTab->setIconText(i18nc("@action:inmenu", "Next Tab"));
    activateNextTab->setText(i18nc("@action:inmenu", "Activate Next Tab"));
    activateNextTab->setEnabled(false);
    connect(activateNextTab, &QAction::triggered, this, &DolphinMainWindow::activateNextTab);
    activateNextTab->setShortcuts(QApplication::isRightToLeft() ? prevTabKeys : nextTabKeys);

    QAction* activatePrevTab = actionCollection()->addAction("activate_prev_tab");
    activatePrevTab->setIconText(i18nc("@action:inmenu", "Previous Tab"));
    activatePrevTab->setText(i18nc("@action:inmenu", "Activate Previous Tab"));
    activatePrevTab->setEnabled(false);
    connect(activatePrevTab, &QAction::triggered, this, &DolphinMainWindow::activatePrevTab);
    activatePrevTab->setShortcuts(QApplication::isRightToLeft() ? nextTabKeys : prevTabKeys);

    // for context menu
    QAction* openInNewTab = actionCollection()->addAction("open_in_new_tab");
    openInNewTab->setText(i18nc("@action:inmenu", "Open in New Tab"));
    openInNewTab->setIcon(QIcon::fromTheme("tab-new"));
    connect(openInNewTab, &QAction::triggered, this, &DolphinMainWindow::openInNewTab);

    QAction* openInNewTabs = actionCollection()->addAction("open_in_new_tabs");
    openInNewTabs->setText(i18nc("@action:inmenu", "Open in New Tabs"));
    openInNewTabs->setIcon(QIcon::fromTheme("tab-new"));
    connect(openInNewTabs, &QAction::triggered, this, &DolphinMainWindow::openInNewTab);

    QAction* openInNewWindow = actionCollection()->addAction("open_in_new_window");
    openInNewWindow->setText(i18nc("@action:inmenu", "Open in New Window"));
    openInNewWindow->setIcon(QIcon::fromTheme("window-new"));
    connect(openInNewWindow, &QAction::triggered, this, &DolphinMainWindow::openInNewWindow);
}

void DolphinMainWindow::setupDockWidgets()
{
    const bool lock = GeneralSettings::lockPanels();

    KDualAction* lockLayoutAction = actionCollection()->add<KDualAction>("lock_panels");
    lockLayoutAction->setActiveText(i18nc("@action:inmenu Panels", "Unlock Panels"));
    lockLayoutAction->setActiveIcon(QIcon::fromTheme("object-unlocked"));
    lockLayoutAction->setInactiveText(i18nc("@action:inmenu Panels", "Lock Panels"));
    lockLayoutAction->setInactiveIcon(QIcon::fromTheme("object-locked"));
    lockLayoutAction->setActive(lock);
    connect(lockLayoutAction, &KDualAction::triggered, this, &DolphinMainWindow::togglePanelLockState);

    // Setup "Information"
    DolphinDockWidget* infoDock = new DolphinDockWidget(i18nc("@title:window", "Information"));
    infoDock->setLocked(lock);
    infoDock->setObjectName("infoDock");
    infoDock->setAllowedAreas(Qt::LeftDockWidgetArea | Qt::RightDockWidgetArea);
    InformationPanel* infoPanel = new InformationPanel(infoDock);
    infoPanel->setCustomContextMenuActions(QList<QAction*>() << lockLayoutAction);
    connect(infoPanel, &InformationPanel::urlActivated, this, &DolphinMainWindow::handleUrl);
    infoDock->setWidget(infoPanel);

    QAction* infoAction = infoDock->toggleViewAction();
    createPanelAction(QIcon::fromTheme("dialog-information"), Qt::Key_F11, infoAction, "show_information_panel");

    addDockWidget(Qt::RightDockWidgetArea, infoDock);
    connect(this, &DolphinMainWindow::urlChanged,
            infoPanel, &InformationPanel::setUrl);
    connect(this, &DolphinMainWindow::selectionChanged,
            infoPanel, &InformationPanel::setSelection);
    connect(this, &DolphinMainWindow::requestItemInfo,
            infoPanel, &InformationPanel::requestDelayedItemInfo);

    // Setup "Folders"
    DolphinDockWidget* foldersDock = new DolphinDockWidget(i18nc("@title:window", "Folders"));
    foldersDock->setLocked(lock);
    foldersDock->setObjectName("foldersDock");
    foldersDock->setAllowedAreas(Qt::LeftDockWidgetArea | Qt::RightDockWidgetArea);
    FoldersPanel* foldersPanel = new FoldersPanel(foldersDock);
    foldersPanel->setCustomContextMenuActions(QList<QAction*>() << lockLayoutAction);
    foldersDock->setWidget(foldersPanel);

    QAction* foldersAction = foldersDock->toggleViewAction();
    createPanelAction(QIcon::fromTheme("folder"), Qt::Key_F7, foldersAction, "show_folders_panel");

    addDockWidget(Qt::LeftDockWidgetArea, foldersDock);
    connect(this, &DolphinMainWindow::urlChanged,
            foldersPanel, &FoldersPanel::setUrl);
    connect(foldersPanel, &FoldersPanel::folderActivated,
            this, &DolphinMainWindow::changeUrl);
    connect(foldersPanel, &FoldersPanel::folderMiddleClicked,
            this, static_cast<void(DolphinMainWindow::*)(const KUrl&)>(&DolphinMainWindow::openNewTab));
    connect(foldersPanel, &FoldersPanel::errorMessage,
            this, &DolphinMainWindow::slotPanelErrorMessage);

    // Setup "Terminal"
#ifndef Q_OS_WIN
    DolphinDockWidget* terminalDock = new DolphinDockWidget(i18nc("@title:window Shell terminal", "Terminal"));
    terminalDock->setLocked(lock);
    terminalDock->setObjectName("terminalDock");
    terminalDock->setAllowedAreas(Qt::TopDockWidgetArea | Qt::BottomDockWidgetArea);
    TerminalPanel* terminalPanel = new TerminalPanel(terminalDock);
    terminalPanel->setCustomContextMenuActions(QList<QAction*>() << lockLayoutAction);
    terminalDock->setWidget(terminalPanel);

    connect(terminalPanel, &TerminalPanel::hideTerminalPanel, terminalDock, &DolphinDockWidget::hide);
    connect(terminalPanel, &TerminalPanel::changeUrl, this, &DolphinMainWindow::slotTerminalDirectoryChanged);
    connect(terminalDock, &DolphinDockWidget::visibilityChanged,
            terminalPanel, &TerminalPanel::dockVisibilityChanged);

    QAction* terminalAction = terminalDock->toggleViewAction();
    createPanelAction(QIcon::fromTheme("utilities-terminal"), Qt::Key_F4, terminalAction, "show_terminal_panel");

    addDockWidget(Qt::BottomDockWidgetArea, terminalDock);
    connect(this, &DolphinMainWindow::urlChanged,
            terminalPanel, &TerminalPanel::setUrl);
#endif

    if (GeneralSettings::version() < 200) {
        infoDock->hide();
        foldersDock->hide();
#ifndef Q_OS_WIN
        terminalDock->hide();
#endif
    }

    // Setup "Places"
    DolphinDockWidget* placesDock = new DolphinDockWidget(i18nc("@title:window", "Places"));
    placesDock->setLocked(lock);
    placesDock->setObjectName("placesDock");
    placesDock->setAllowedAreas(Qt::LeftDockWidgetArea | Qt::RightDockWidgetArea);

    PlacesPanel* placesPanel = new PlacesPanel(placesDock);
    placesPanel->setCustomContextMenuActions(QList<QAction*>() << lockLayoutAction);
    placesDock->setWidget(placesPanel);

    QAction* placesAction = placesDock->toggleViewAction();
    createPanelAction(QIcon::fromTheme("bookmarks"), Qt::Key_F9, placesAction, "show_places_panel");

    addDockWidget(Qt::LeftDockWidgetArea, placesDock);
    connect(placesPanel, &PlacesPanel::placeActivated,
            this, &DolphinMainWindow::slotPlaceActivated);
    connect(placesPanel, &PlacesPanel::placeMiddleClicked,
            this, static_cast<void(DolphinMainWindow::*)(const KUrl&)>(&DolphinMainWindow::openNewTab));
    connect(placesPanel, &PlacesPanel::errorMessage,
            this, &DolphinMainWindow::slotPanelErrorMessage);
    connect(this, &DolphinMainWindow::urlChanged,
            placesPanel, &PlacesPanel::setUrl);
    connect(placesDock, &DolphinDockWidget::visibilityChanged,
            this, &DolphinMainWindow::slotPlacesPanelVisibilityChanged);
    connect(this, &DolphinMainWindow::settingsChanged,
	    placesPanel, &PlacesPanel::readSettings);

    // Add actions into the "Panels" menu
    KActionMenu* panelsMenu = new KActionMenu(i18nc("@action:inmenu View", "Panels"), this);
    actionCollection()->addAction("panels", panelsMenu);
    panelsMenu->setDelayed(false);
    const KActionCollection* ac = actionCollection();
    panelsMenu->addAction(ac->action("show_places_panel"));
    panelsMenu->addAction(ac->action("show_information_panel"));
    panelsMenu->addAction(ac->action("show_folders_panel"));
#ifndef Q_OS_WIN
    panelsMenu->addAction(ac->action("show_terminal_panel"));
#endif
    panelsMenu->addSeparator();
    panelsMenu->addAction(lockLayoutAction);
}

void DolphinMainWindow::updateEditActions()
{
    const KFileItemList list = m_activeViewContainer->view()->selectedItems();
    if (list.isEmpty()) {
        stateChanged("has_no_selection");
    } else {
        stateChanged("has_selection");

        KActionCollection* col = actionCollection();
        QAction* renameAction      = col->action("rename");
        QAction* moveToTrashAction = col->action("move_to_trash");
        QAction* deleteAction      = col->action("delete");
        QAction* cutAction         = col->action(KStandardAction::name(KStandardAction::Cut));
        QAction* deleteWithTrashShortcut = col->action("delete_shortcut"); // see DolphinViewActionHandler

        KFileItemListProperties capabilities(list);
        const bool enableMoveToTrash = capabilities.isLocal() && capabilities.supportsMoving();

        renameAction->setEnabled(capabilities.supportsMoving());
        moveToTrashAction->setEnabled(enableMoveToTrash);
        deleteAction->setEnabled(capabilities.supportsDeleting());
        deleteWithTrashShortcut->setEnabled(capabilities.supportsDeleting() && !enableMoveToTrash);
        cutAction->setEnabled(capabilities.supportsMoving());
    }
}

void DolphinMainWindow::updateViewActions()
{
    m_actionHandler->updateViewActions();

    QAction* showFilterBarAction = actionCollection()->action("show_filter_bar");
    showFilterBarAction->setChecked(m_activeViewContainer->isFilterBarVisible());

    updateSplitAction();

    QAction* editableLocactionAction = actionCollection()->action("editable_location");
    const KUrlNavigator* urlNavigator = m_activeViewContainer->urlNavigator();
    editableLocactionAction->setChecked(urlNavigator->isUrlEditable());
}

void DolphinMainWindow::updateGoActions()
{
    QAction* goUpAction = actionCollection()->action(KStandardAction::name(KStandardAction::Up));
    const KUrl currentUrl = m_activeViewContainer->url();
    goUpAction->setEnabled(currentUrl.upUrl() != currentUrl);
}

void DolphinMainWindow::createControlButton()
{
    if (m_controlButton) {
        return;
    }
    Q_ASSERT(!m_controlButton);

    m_controlButton = new QToolButton(this);
    m_controlButton->setIcon(QIcon::fromTheme("applications-system"));
    m_controlButton->setText(i18nc("@action", "Control"));
    m_controlButton->setPopupMode(QToolButton::InstantPopup);
    m_controlButton->setToolButtonStyle(toolBar()->toolButtonStyle());

    KMenu* controlMenu = new KMenu(m_controlButton);
    connect(controlMenu, &KMenu::aboutToShow, this, &DolphinMainWindow::updateControlMenu);

    m_controlButton->setMenu(controlMenu);

    toolBar()->addWidget(m_controlButton);
    connect(toolBar(), &KToolBar::iconSizeChanged,
            m_controlButton, &QToolButton::setIconSize);
    connect(toolBar(), &KToolBar::toolButtonStyleChanged,
            m_controlButton, &QToolButton::setToolButtonStyle);

    // The added widgets are owned by the toolbar and may get deleted when e.g. the toolbar
    // gets edited. In this case we must add them again. The adding is done asynchronously by
    // m_updateToolBarTimer.
    connect(m_controlButton, &QToolButton::destroyed, this, &DolphinMainWindow::slotControlButtonDeleted);
    m_updateToolBarTimer = new QTimer(this);
    m_updateToolBarTimer->setInterval(500);
    connect(m_updateToolBarTimer, &QTimer::timeout, this, &DolphinMainWindow::updateToolBar);
}

void DolphinMainWindow::deleteControlButton()
{
    delete m_controlButton;
    m_controlButton = 0;

    delete m_updateToolBarTimer;
    m_updateToolBarTimer = 0;
}

bool DolphinMainWindow::addActionToMenu(QAction* action, KMenu* menu)
{
    Q_ASSERT(action);
    Q_ASSERT(menu);

    const KToolBar* toolBarWidget = toolBar();
    foreach (const QWidget* widget, action->associatedWidgets()) {
        if (widget == toolBarWidget) {
            return false;
        }
    }

    menu->addAction(action);
    return true;
}

void DolphinMainWindow::refreshViews()
{
    foreach (DolphinTabPage* tabPage, m_viewTab) {
        tabPage->refreshViews();
    }

    if (GeneralSettings::modifiedStartupSettings()) {
        // The startup settings have been changed by the user (see bug #254947).
        // Synchronize the split-view setting with the active view:
        const bool splitView = GeneralSettings::splitView();
        m_viewTab.at(m_tabIndex)->setSplitViewEnabled(splitView);
        updateSplitAction();
    }

    emit settingsChanged();
}

void DolphinMainWindow::clearStatusBar()
{
    m_activeViewContainer->statusBar()->resetToDefaultText();
}

void DolphinMainWindow::connectViewSignals(DolphinViewContainer* container)
{
    connect(container, &DolphinViewContainer::showFilterBarChanged,
            this, &DolphinMainWindow::updateFilterBarAction);
    connect(container, &DolphinViewContainer::writeStateChanged,
            this, &DolphinMainWindow::slotWriteStateChanged);

<<<<<<< HEAD
    DolphinView* view = container->view();
    connect(view, &DolphinView::selectionChanged,
            this, &DolphinMainWindow::slotSelectionChanged);
    connect(view, &DolphinView::requestItemInfo,
            this, &DolphinMainWindow::slotRequestItemInfo);
    connect(view, &DolphinView::activated,
            this, &DolphinMainWindow::toggleActiveView);
    connect(view, &DolphinView::tabRequested,
            this, static_cast<void(DolphinMainWindow::*)(const KUrl&)>(&DolphinMainWindow::openNewTab));
    connect(view, &DolphinView::requestContextMenu,
            this, &DolphinMainWindow::openContextMenu);
    connect(view, &DolphinView::directoryLoadingStarted,
            this, &DolphinMainWindow::enableStopAction);
    connect(view, &DolphinView::directoryLoadingCompleted,
            this, &DolphinMainWindow::disableStopAction);
    connect(view, &DolphinView::goBackRequested,
            this, static_cast<void(DolphinMainWindow::*)()>(&DolphinMainWindow::goBack));
    connect(view, &DolphinView::goForwardRequested,
            this, static_cast<void(DolphinMainWindow::*)()>(&DolphinMainWindow::goForward));
=======
    const DolphinView* view = container->view();
    connect(view, SIGNAL(selectionChanged(KFileItemList)),
            this, SLOT(slotSelectionChanged(KFileItemList)));
    connect(view, SIGNAL(requestItemInfo(KFileItem)),
            this, SLOT(slotRequestItemInfo(KFileItem)));
    connect(view, SIGNAL(tabRequested(KUrl)),
            this, SLOT(openNewTab(KUrl)));
    connect(view, SIGNAL(requestContextMenu(QPoint,KFileItem,KUrl,QList<QAction*>)),
            this, SLOT(openContextMenu(QPoint,KFileItem,KUrl,QList<QAction*>)));
    connect(view, SIGNAL(directoryLoadingStarted()),
            this, SLOT(enableStopAction()));
    connect(view, SIGNAL(directoryLoadingCompleted()),
            this, SLOT(disableStopAction()));
    connect(view, SIGNAL(goBackRequested()),
            this, SLOT(goBack()));
    connect(view, SIGNAL(goForwardRequested()),
            this, SLOT(goForward()));
>>>>>>> 1dfafcb1

    const KUrlNavigator* navigator = container->urlNavigator();
    connect(navigator, &KUrlNavigator::urlChanged,
            this, &DolphinMainWindow::changeUrl);
    connect(navigator, &KUrlNavigator::historyChanged,
            this, &DolphinMainWindow::updateHistory);
    connect(navigator, &KUrlNavigator::editableStateChanged,
            this, &DolphinMainWindow::slotEditableStateChanged);
    connect(navigator, &KUrlNavigator::tabRequested,
            this, static_cast<void(DolphinMainWindow::*)(const KUrl&)>(&DolphinMainWindow::openNewTab));
}

void DolphinMainWindow::updateSplitAction()
{
    QAction* splitAction = actionCollection()->action("split_view");
<<<<<<< HEAD
    if (m_viewTab[m_tabIndex].secondaryView) {
        if (m_activeViewContainer == m_viewTab[m_tabIndex].secondaryView) {
            splitAction->setText(i18nc("@action:intoolbar Close right view", "Close"));
            splitAction->setToolTip(i18nc("@info", "Close right view"));
            splitAction->setIcon(QIcon::fromTheme("view-right-close"));
        } else {
            splitAction->setText(i18nc("@action:intoolbar Close left view", "Close"));
            splitAction->setToolTip(i18nc("@info", "Close left view"));
            splitAction->setIcon(QIcon::fromTheme("view-left-close"));
=======
    const DolphinTabPage* tabPage = m_viewTab.at(m_tabIndex);
    if (tabPage->splitViewEnabled()) {
        if (tabPage->primaryViewActive()) {
            splitAction->setText(i18nc("@action:intoolbar Close left view", "Close"));
            splitAction->setToolTip(i18nc("@info", "Close left view"));
            splitAction->setIcon(KIcon("view-left-close"));
        } else {
            splitAction->setText(i18nc("@action:intoolbar Close right view", "Close"));
            splitAction->setToolTip(i18nc("@info", "Close right view"));
            splitAction->setIcon(KIcon("view-right-close"));
>>>>>>> 1dfafcb1
        }
    } else {
        splitAction->setText(i18nc("@action:intoolbar Split view", "Split"));
        splitAction->setToolTip(i18nc("@info", "Split view"));
        splitAction->setIcon(QIcon::fromTheme("view-right-new"));
    }
}

QString DolphinMainWindow::tabName(const KUrl& url) const
{
    QString name;
    if (url.equals(KUrl("file:///"))) {
        name = '/';
    } else {
        name = url.fileName();
        if (name.isEmpty()) {
            name = url.protocol();
        } else {
            // Make sure that a '&' inside the directory name is displayed correctly
            // and not misinterpreted as a keyboard shortcut in QTabBar::setTabText()
            name.replace('&', "&&");
        }
    }
    return name;
}

bool DolphinMainWindow::isKompareInstalled() const
{
    static bool initialized = false;
    static bool installed = false;
    if (!initialized) {
        // TODO: maybe replace this approach later by using a menu
        // plugin like kdiff3plugin.cpp
        installed = !KGlobal::dirs()->findExe("kompare").isEmpty();
        initialized = true;
    }
    return installed;
}

void DolphinMainWindow::setUrlAsCaption(const KUrl& url)
{
    QString caption;
    if (!url.isLocalFile()) {
        caption.append(url.protocol() + " - ");
        if (url.hasHost()) {
            caption.append(url.host() + " - ");
        }
    }

    const QString fileName = url.fileName().isEmpty() ? "/" : url.fileName();
    caption.append(fileName);

    setCaption(caption);
}

QString DolphinMainWindow::squeezedText(const QString& text) const
{
    const QFontMetrics fm = fontMetrics();
    return fm.elidedText(text, Qt::ElideMiddle, fm.maxWidth() * 10);
}

void DolphinMainWindow::createPanelAction(const QIcon& icon,
                                          const QKeySequence& shortcut,
                                          QAction* dockAction,
                                          const QString& actionName)
{
    QAction* panelAction = actionCollection()->addAction(actionName);
    panelAction->setCheckable(true);
    panelAction->setChecked(dockAction->isChecked());
    panelAction->setText(dockAction->text());
    panelAction->setIcon(icon);
    panelAction->setShortcut(shortcut);

    connect(panelAction, &QAction::triggered, dockAction, &QAction::trigger);
    connect(dockAction, &QAction::toggled, panelAction, &QAction::setChecked);
}

DolphinMainWindow::UndoUiInterface::UndoUiInterface() :
    KIO::FileUndoManager::UiInterface()
{
}

DolphinMainWindow::UndoUiInterface::~UndoUiInterface()
{
}

void DolphinMainWindow::UndoUiInterface::jobError(KIO::Job* job)
{
    DolphinMainWindow* mainWin= qobject_cast<DolphinMainWindow *>(parentWidget());
    if (mainWin) {
        DolphinViewContainer* container = mainWin->activeViewContainer();
        container->showMessage(job->errorString(), DolphinViewContainer::Error);
    } else {
        KIO::FileUndoManager::UiInterface::jobError(job);
    }
}
<|MERGE_RESOLUTION|>--- conflicted
+++ resolved
@@ -79,7 +79,6 @@
 #include <KStandardAction>
 #include <KToggleAction>
 #include <KUrlNavigator>
-#include <KUrl>
 #include <KUrlComboBox>
 #include <KToolInvocation>
 
@@ -88,12 +87,9 @@
 #include <QKeyEvent>
 #include <QClipboard>
 #include <QToolButton>
-<<<<<<< HEAD
 #include <QSplitter>
 #include <QTimer>
 #include <QPushButton>
-=======
->>>>>>> 1dfafcb1
 
 namespace {
     // Used for GeneralSettings::version() to determine whether
@@ -118,17 +114,8 @@
 {
     setObjectName("Dolphin#");
 
-<<<<<<< HEAD
-    m_viewTab.append(ViewTab());
-    ViewTab& viewTab = m_viewTab[m_tabIndex];
-    viewTab.wasActive = true; // The first opened tab is automatically active
-
     connect(&DolphinNewFileMenuObserver::instance(), &DolphinNewFileMenuObserver::errorMessage,
             this, &DolphinMainWindow::showErrorMessage);
-=======
-    connect(&DolphinNewFileMenuObserver::instance(), SIGNAL(errorMessage(QString)),
-            this, SLOT(showErrorMessage(QString)));
->>>>>>> 1dfafcb1
 
     KIO::FileUndoManager* undoManager = KIO::FileUndoManager::self();
     undoManager->setUiInterface(new UndoUiInterface());
@@ -160,27 +147,6 @@
     connect(this, &DolphinMainWindow::urlChanged,
             m_remoteEncoding, &DolphinRemoteEncoding::slotAboutToOpenUrl);
 
-<<<<<<< HEAD
-    m_tabBar = new KTabBar(this);
-    m_tabBar->setMovable(true);
-    m_tabBar->setTabsClosable(true);
-    connect(m_tabBar, &KTabBar::currentChanged,
-            this, &DolphinMainWindow::setActiveTab);
-    connect(m_tabBar, &KTabBar::tabCloseRequested,
-            this, static_cast<void(DolphinMainWindow::*)(int)>(&DolphinMainWindow::closeTab));
-    connect(m_tabBar, &KTabBar::contextMenu,
-            this, &DolphinMainWindow::openTabContextMenu);
-    connect(m_tabBar, &KTabBar::newTabRequest,
-            this, static_cast<void(DolphinMainWindow::*)()>(&DolphinMainWindow::openNewTab));
-    connect(m_tabBar, &KTabBar::testCanDecode,
-            this, &DolphinMainWindow::slotTestCanDecode);
-    connect(m_tabBar, &KTabBar::mouseMiddleClick,
-            this, static_cast<void(DolphinMainWindow::*)(int)>(&DolphinMainWindow::closeTab));
-    connect(m_tabBar, &KTabBar::tabMoved,
-            this, &DolphinMainWindow::slotTabMoved);
-    connect(m_tabBar, &KTabBar::receivedDropEvent,
-            this, &DolphinMainWindow::tabDropEvent);
-=======
     m_tabBar = new DolphinTabBar(this);
     connect(m_tabBar, SIGNAL(currentChanged(int)),
             this, SLOT(setActiveTab(int)));
@@ -194,7 +160,6 @@
             this, SLOT(tabDropEvent(int,QDropEvent*)));
     connect(m_tabBar, SIGNAL(tabDetachRequested(int)),
             this, SLOT(detachTab(int)));
->>>>>>> 1dfafcb1
 
     m_tabBar->blockSignals(true);  // signals get unblocked after at least 2 tabs are open
     m_tabBar->hide();
@@ -333,19 +298,11 @@
         updateViewActions();
         updateGoActions();
         setUrlAsCaption(url);
-<<<<<<< HEAD
-        if (m_viewTab.count() > 1) {
-            m_tabBar->setTabText(m_tabIndex, squeezedText(tabName(m_activeViewContainer->url())));
-        }
+
         const QString iconName = KIO::iconNameForUrl(url);
         m_tabBar->setTabIcon(m_tabIndex, QIcon::fromTheme(iconName));
-=======
-
-        const QString iconName = KMimeType::iconNameForUrl(url);
-        m_tabBar->setTabIcon(m_tabIndex, KIcon(iconName));
         m_tabBar->setTabText(m_tabIndex, squeezedText(tabName(view->url())));
 
->>>>>>> 1dfafcb1
         emit urlChanged(url);
     }
 }
@@ -437,25 +394,11 @@
 {
     QWidget* focusWidget = QApplication::focusWidget();
 
-<<<<<<< HEAD
-    if (m_viewTab.count() == 1) {
-        // Only one view is open currently and hence no tab is shown at
-        // all. Before creating a tab for 'url', provide a tab for the current URL.
-        const KUrl currentUrl = m_activeViewContainer->url();
-        m_tabBar->addTab(QIcon::fromTheme(KIO::iconNameForUrl(currentUrl)),
-                         squeezedText(tabName(currentUrl)));
-        m_tabBar->blockSignals(false);
-    }
-
-    m_tabBar->addTab(QIcon::fromTheme(KIO::iconNameForUrl(url)),
-                     squeezedText(tabName(url)));
-=======
     DolphinTabPage* tabPage = new DolphinTabPage(primaryUrl, secondaryUrl, this);
     m_viewTab.append(tabPage);
 
     connect(tabPage, SIGNAL(activeViewChanged()),
             this, SLOT(activeViewChanged()));
->>>>>>> 1dfafcb1
 
     // The places-selector from the URL navigator should only be shown
     // if the places dock is invisible
@@ -473,7 +416,7 @@
 
     tabPage->hide();
 
-    m_tabBar->addTab(KIcon(KMimeType::iconNameForUrl(primaryUrl)),
+    m_tabBar->addTab(QIcon::fromTheme(KIO::iconNameForUrl(primaryUrl)),
                      squeezedText(tabName(primaryUrl)));
 
     if (m_viewTab.count() > 1) {
@@ -1045,32 +988,7 @@
 
 void DolphinMainWindow::detachTab(int index)
 {
-<<<<<<< HEAD
-    KMenu menu(this);
-
-    QAction* newTabAction = menu.addAction(QIcon::fromTheme("tab-new"), i18nc("@action:inmenu", "New Tab"));
-    newTabAction->setShortcut(actionCollection()->action("new_tab")->shortcut());
-
-    QAction* detachTabAction = menu.addAction(QIcon::fromTheme("tab-detach"), i18nc("@action:inmenu", "Detach Tab"));
-
-    QAction* closeOtherTabsAction = menu.addAction(QIcon::fromTheme("tab-close-other"), i18nc("@action:inmenu", "Close Other Tabs"));
-
-    QAction* closeTabAction = menu.addAction(QIcon::fromTheme("tab-close"), i18nc("@action:inmenu", "Close Tab"));
-    closeTabAction->setShortcut(actionCollection()->action("close_tab")->shortcut());
-    QAction* selectedAction = menu.exec(pos);
-    if (selectedAction == newTabAction) {
-        const ViewTab& tab = m_viewTab[index];
-        Q_ASSERT(tab.primaryView);
-        const KUrl url = tab.secondaryView && tab.secondaryView->isActive() ?
-                         tab.secondaryView->url() : tab.primaryView->url();
-        openNewTab(url);
-        m_tabBar->setCurrentIndex(m_viewTab.count() - 1);
-    } else if (selectedAction == detachTabAction) {
-        const QString separator(QLatin1Char(' '));
-        QString command = QLatin1String("dolphin");
-=======
     Q_ASSERT(index >= 0);
->>>>>>> 1dfafcb1
 
     const QString separator(QLatin1Char(' '));
     QString command = QLatin1String("dolphin");
@@ -1316,17 +1234,6 @@
     }
 
     m_activeViewContainer = viewContainer;
-<<<<<<< HEAD
-
-    // Activating the view container might trigger a recursive setActiveViewContainer() call
-    // inside DolphinMainWindow::toggleActiveView() when having a split view. Temporary
-    // disconnect the activated() signal in this case:
-    disconnect(m_activeViewContainer->view(), &DolphinView::activated, this, &DolphinMainWindow::toggleActiveView);
-    m_activeViewContainer->setActive(true);
-    connect(m_activeViewContainer->view(), &DolphinView::activated, this, &DolphinMainWindow::toggleActiveView);
-
-=======
->>>>>>> 1dfafcb1
     m_actionHandler->setCurrentView(viewContainer->view());
 
     updateHistory();
@@ -1337,15 +1244,8 @@
 
     const KUrl url = m_activeViewContainer->url();
     setUrlAsCaption(url);
-<<<<<<< HEAD
-    if (m_viewTab.count() > 1) {
-        m_tabBar->setTabText(m_tabIndex, tabName(url));
-        m_tabBar->setTabIcon(m_tabIndex, QIcon::fromTheme(KIO::iconNameForUrl(url)));
-    }
-=======
     m_tabBar->setTabText(m_tabIndex, squeezedText(tabName(url)));
-    m_tabBar->setTabIcon(m_tabIndex, KIcon(KMimeType::iconNameForUrl(url)));
->>>>>>> 1dfafcb1
+    m_tabBar->setTabIcon(m_tabIndex, QIcon::fromTheme(KIO::iconNameForUrl(url)));
 
     emit urlChanged(url);
 }
@@ -1417,12 +1317,7 @@
 
     QAction* split = actionCollection()->addAction("split_view");
     split->setShortcut(Qt::Key_F3);
-<<<<<<< HEAD
-    updateSplitAction();
     connect(split, &QAction::triggered, this, &DolphinMainWindow::toggleSplitView);
-=======
-    connect(split, SIGNAL(triggered()), this, SLOT(toggleSplitView()));
->>>>>>> 1dfafcb1
 
     QAction* reload = actionCollection()->addAction("reload");
     reload->setText(i18nc("@action:inmenu View", "Reload"));
@@ -1578,8 +1473,8 @@
             foldersPanel, &FoldersPanel::setUrl);
     connect(foldersPanel, &FoldersPanel::folderActivated,
             this, &DolphinMainWindow::changeUrl);
-    connect(foldersPanel, &FoldersPanel::folderMiddleClicked,
-            this, static_cast<void(DolphinMainWindow::*)(const KUrl&)>(&DolphinMainWindow::openNewTab));
+    connect(foldersPanel, SIGNAL(folderMiddleClicked(KUrl)),
+            this, SLOT(openNewTab(KUrl)));
     connect(foldersPanel, &FoldersPanel::errorMessage,
             this, &DolphinMainWindow::slotPanelErrorMessage);
 
@@ -1630,8 +1525,8 @@
     addDockWidget(Qt::LeftDockWidgetArea, placesDock);
     connect(placesPanel, &PlacesPanel::placeActivated,
             this, &DolphinMainWindow::slotPlaceActivated);
-    connect(placesPanel, &PlacesPanel::placeMiddleClicked,
-            this, static_cast<void(DolphinMainWindow::*)(const KUrl&)>(&DolphinMainWindow::openNewTab));
+    connect(placesPanel, SIGNAL(placeMiddleClicked(KUrl)),
+            this, SLOT(openNewTab(KUrl)));
     connect(placesPanel, &PlacesPanel::errorMessage,
             this, &DolphinMainWindow::slotPanelErrorMessage);
     connect(this, &DolphinMainWindow::urlChanged,
@@ -1790,16 +1685,13 @@
     connect(container, &DolphinViewContainer::writeStateChanged,
             this, &DolphinMainWindow::slotWriteStateChanged);
 
-<<<<<<< HEAD
-    DolphinView* view = container->view();
+    const DolphinView* view = container->view();
     connect(view, &DolphinView::selectionChanged,
             this, &DolphinMainWindow::slotSelectionChanged);
     connect(view, &DolphinView::requestItemInfo,
             this, &DolphinMainWindow::slotRequestItemInfo);
-    connect(view, &DolphinView::activated,
-            this, &DolphinMainWindow::toggleActiveView);
-    connect(view, &DolphinView::tabRequested,
-            this, static_cast<void(DolphinMainWindow::*)(const KUrl&)>(&DolphinMainWindow::openNewTab));
+    connect(view, SIGNAL(tabRequested(KUrl)),
+            this, SLOT(openNewTab(KUrl)));
     connect(view, &DolphinView::requestContextMenu,
             this, &DolphinMainWindow::openContextMenu);
     connect(view, &DolphinView::directoryLoadingStarted,
@@ -1810,25 +1702,6 @@
             this, static_cast<void(DolphinMainWindow::*)()>(&DolphinMainWindow::goBack));
     connect(view, &DolphinView::goForwardRequested,
             this, static_cast<void(DolphinMainWindow::*)()>(&DolphinMainWindow::goForward));
-=======
-    const DolphinView* view = container->view();
-    connect(view, SIGNAL(selectionChanged(KFileItemList)),
-            this, SLOT(slotSelectionChanged(KFileItemList)));
-    connect(view, SIGNAL(requestItemInfo(KFileItem)),
-            this, SLOT(slotRequestItemInfo(KFileItem)));
-    connect(view, SIGNAL(tabRequested(KUrl)),
-            this, SLOT(openNewTab(KUrl)));
-    connect(view, SIGNAL(requestContextMenu(QPoint,KFileItem,KUrl,QList<QAction*>)),
-            this, SLOT(openContextMenu(QPoint,KFileItem,KUrl,QList<QAction*>)));
-    connect(view, SIGNAL(directoryLoadingStarted()),
-            this, SLOT(enableStopAction()));
-    connect(view, SIGNAL(directoryLoadingCompleted()),
-            this, SLOT(disableStopAction()));
-    connect(view, SIGNAL(goBackRequested()),
-            this, SLOT(goBack()));
-    connect(view, SIGNAL(goForwardRequested()),
-            this, SLOT(goForward()));
->>>>>>> 1dfafcb1
 
     const KUrlNavigator* navigator = container->urlNavigator();
     connect(navigator, &KUrlNavigator::urlChanged,
@@ -1837,24 +1710,13 @@
             this, &DolphinMainWindow::updateHistory);
     connect(navigator, &KUrlNavigator::editableStateChanged,
             this, &DolphinMainWindow::slotEditableStateChanged);
-    connect(navigator, &KUrlNavigator::tabRequested,
-            this, static_cast<void(DolphinMainWindow::*)(const KUrl&)>(&DolphinMainWindow::openNewTab));
+    connect(navigator, SIGNAL(tabRequested(KUrl)),
+            this, SLOT(openNewTab(KUrl)));
 }
 
 void DolphinMainWindow::updateSplitAction()
 {
     QAction* splitAction = actionCollection()->action("split_view");
-<<<<<<< HEAD
-    if (m_viewTab[m_tabIndex].secondaryView) {
-        if (m_activeViewContainer == m_viewTab[m_tabIndex].secondaryView) {
-            splitAction->setText(i18nc("@action:intoolbar Close right view", "Close"));
-            splitAction->setToolTip(i18nc("@info", "Close right view"));
-            splitAction->setIcon(QIcon::fromTheme("view-right-close"));
-        } else {
-            splitAction->setText(i18nc("@action:intoolbar Close left view", "Close"));
-            splitAction->setToolTip(i18nc("@info", "Close left view"));
-            splitAction->setIcon(QIcon::fromTheme("view-left-close"));
-=======
     const DolphinTabPage* tabPage = m_viewTab.at(m_tabIndex);
     if (tabPage->splitViewEnabled()) {
         if (tabPage->primaryViewActive()) {
@@ -1865,7 +1727,6 @@
             splitAction->setText(i18nc("@action:intoolbar Close right view", "Close"));
             splitAction->setToolTip(i18nc("@info", "Close right view"));
             splitAction->setIcon(KIcon("view-right-close"));
->>>>>>> 1dfafcb1
         }
     } else {
         splitAction->setText(i18nc("@action:intoolbar Split view", "Split"));
