/*
 * SPDX-FileCopyrightText: 2012 Peter Penz <peter.penz19@gmail.com>
 *
 * SPDX-License-Identifier: GPL-2.0-or-later
 */

#include "kstandarditemlistwidget.h"

#include "kfileitemlistview.h"
#include "kfileitemmodel.h"
#include "private/kfileitemclipboard.h"
#include "private/kitemlistroleeditor.h"
#include "private/kpixmapmodifier.h"

#include <KIconEffect>
#include <KIconLoader>
#include <KRatingPainter>
#include <KStringHandler>

#include <QApplication>
#include <QGraphicsScene>
#include <QGraphicsSceneResizeEvent>
#include <QGraphicsView>
#include <QPixmapCache>
#include <QStyleOption>

// #define KSTANDARDITEMLISTWIDGET_DEBUG

KStandardItemListWidgetInformant::KStandardItemListWidgetInformant()
    : KItemListWidgetInformant()
{
}

KStandardItemListWidgetInformant::~KStandardItemListWidgetInformant()
{
}

void KStandardItemListWidgetInformant::calculateItemSizeHints(QVector<std::pair<qreal, bool>> &logicalHeightHints,
                                                              qreal &logicalWidthHint,
                                                              const KItemListView *view) const
{
    switch (static_cast<const KStandardItemListView *>(view)->itemLayout()) {
    case KStandardItemListView::IconsLayout:
        calculateIconsLayoutItemSizeHints(logicalHeightHints, logicalWidthHint, view);
        break;

    case KStandardItemListView::CompactLayout:
        calculateCompactLayoutItemSizeHints(logicalHeightHints, logicalWidthHint, view);
        break;

    case KStandardItemListView::DetailsLayout:
        calculateDetailsLayoutItemSizeHints(logicalHeightHints, logicalWidthHint, view);
        break;

    default:
        Q_ASSERT(false);
        break;
    }
}

qreal KStandardItemListWidgetInformant::preferredRoleColumnWidth(const QByteArray &role, int index, const KItemListView *view) const
{
    const QHash<QByteArray, QVariant> values = view->model()->data(index);
    const KItemListStyleOption &option = view->styleOption();

    const QString text = roleText(role, values);
    qreal width = KStandardItemListWidget::columnPadding(option);

    const QFontMetrics &normalFontMetrics = option.fontMetrics;
    const QFontMetrics linkFontMetrics(customizedFontForLinks(option.font));

    if (role == "rating") {
        width += KStandardItemListWidget::preferredRatingSize(option).width();
    } else {
        // If current item is a link, we use the customized link font metrics instead of the normal font metrics.
        const QFontMetrics &fontMetrics = itemIsLink(index, view) ? linkFontMetrics : normalFontMetrics;

        width += fontMetrics.horizontalAdvance(text);

        if (role == "text") {
            if (view->supportsItemExpanding()) {
                // Increase the width by the expansion-toggle and the current expansion level
                const int expandedParentsCount = values.value("expandedParentsCount", 0).toInt();
                const qreal height = option.padding * 2 + qMax(option.iconSize, fontMetrics.height());
                width += (expandedParentsCount + 1) * height;
            }

            // Increase the width by the required space for the icon
            width += option.padding * 2 + option.iconSize;
        }
    }

    return width;
}

QString KStandardItemListWidgetInformant::itemText(int index, const KItemListView *view) const
{
    return view->model()->data(index).value("text").toString();
}

bool KStandardItemListWidgetInformant::itemIsLink(int index, const KItemListView *view) const
{
    Q_UNUSED(index)
    Q_UNUSED(view)
    return false;
}

QString KStandardItemListWidgetInformant::roleText(const QByteArray &role, const QHash<QByteArray, QVariant> &values) const
{
    if (role == "rating") {
        // Always use an empty text, as the rating is shown by the image m_rating.
        return QString();
    }
    return values.value(role).toString();
}

QFont KStandardItemListWidgetInformant::customizedFontForLinks(const QFont &baseFont) const
{
    return baseFont;
}

void KStandardItemListWidgetInformant::calculateIconsLayoutItemSizeHints(QVector<std::pair<qreal, bool>> &logicalHeightHints,
                                                                         qreal &logicalWidthHint,
                                                                         const KItemListView *view) const
{
    const KItemListStyleOption &option = view->styleOption();
    const QFont &normalFont = option.font;
    const int additionalRolesCount = qMax(view->visibleRoles().count() - 1, 0);

    const qreal itemWidth = view->itemSize().width();
    const qreal maxWidth = itemWidth - 2 * option.padding;
    const qreal additionalRolesSpacing = additionalRolesCount * option.fontMetrics.lineSpacing();
    const qreal spacingAndIconHeight = option.iconSize + option.padding * 3;

    const QFont linkFont = customizedFontForLinks(normalFont);

    QTextOption textOption(Qt::AlignHCenter);
    textOption.setWrapMode(QTextOption::WrapAtWordBoundaryOrAnywhere);

    for (int index = 0; index < logicalHeightHints.count(); ++index) {
        if (logicalHeightHints.at(index).first > 0.0) {
            continue;
        }

        // If the current item is a link, we use the customized link font instead of the normal font.
        const QFont &font = itemIsLink(index, view) ? linkFont : normalFont;

        const QString &text = KStringHandler::preProcessWrap(itemText(index, view));

        // Calculate the number of lines required for wrapping the name
        qreal textHeight = 0;
        QTextLayout layout(text, font);
        layout.setTextOption(textOption);
        layout.beginLayout();
        QTextLine line;
        int lineCount = 0;
        bool isElided = false;
        while ((line = layout.createLine()).isValid()) {
            line.setLineWidth(maxWidth);
            line.naturalTextWidth();
            textHeight += line.height();

            ++lineCount;
            if (lineCount == option.maxTextLines) {
                isElided = layout.createLine().isValid();
                break;
            }
        }
        layout.endLayout();

        // Add one line for each additional information
        textHeight += additionalRolesSpacing;

        logicalHeightHints[index].first = textHeight + spacingAndIconHeight;
        logicalHeightHints[index].second = isElided;
    }

    logicalWidthHint = itemWidth;
}

void KStandardItemListWidgetInformant::calculateCompactLayoutItemSizeHints(QVector<std::pair<qreal, bool>> &logicalHeightHints,
                                                                           qreal &logicalWidthHint,
                                                                           const KItemListView *view) const
{
    const KItemListStyleOption &option = view->styleOption();
    const QFontMetrics &normalFontMetrics = option.fontMetrics;
    const int additionalRolesCount = qMax(view->visibleRoles().count() - 1, 0);

    const QList<QByteArray> &visibleRoles = view->visibleRoles();
    const bool showOnlyTextRole = (visibleRoles.count() == 1) && (visibleRoles.first() == "text");
    const qreal maxWidth = option.maxTextWidth;
    const qreal paddingAndIconWidth = option.padding * 4 + option.iconSize;
    const qreal height = option.padding * 2 + qMax(option.iconSize, (1 + additionalRolesCount) * normalFontMetrics.lineSpacing());

    const QFontMetrics linkFontMetrics(customizedFontForLinks(option.font));

    for (int index = 0; index < logicalHeightHints.count(); ++index) {
        if (logicalHeightHints.at(index).first > 0.0) {
            continue;
        }

        // If the current item is a link, we use the customized link font metrics instead of the normal font metrics.
        const QFontMetrics &fontMetrics = itemIsLink(index, view) ? linkFontMetrics : normalFontMetrics;

        // For each row exactly one role is shown. Calculate the maximum required width that is necessary
        // to show all roles without horizontal clipping.
        qreal maximumRequiredWidth = 0.0;

        if (showOnlyTextRole) {
            maximumRequiredWidth = fontMetrics.horizontalAdvance(itemText(index, view));
        } else {
            const QHash<QByteArray, QVariant> &values = view->model()->data(index);
            for (const QByteArray &role : visibleRoles) {
                const QString &text = roleText(role, values);
                const qreal requiredWidth = fontMetrics.horizontalAdvance(text);
                maximumRequiredWidth = qMax(maximumRequiredWidth, requiredWidth);
            }
        }

        qreal width = paddingAndIconWidth + maximumRequiredWidth;
        if (maxWidth > 0 && width > maxWidth) {
            width = maxWidth;
        }

        logicalHeightHints[index].first = width;
    }

    logicalWidthHint = height;
}

void KStandardItemListWidgetInformant::calculateDetailsLayoutItemSizeHints(QVector<std::pair<qreal, bool>> &logicalHeightHints,
                                                                           qreal &logicalWidthHint,
                                                                           const KItemListView *view) const
{
    const KItemListStyleOption &option = view->styleOption();
    const qreal height = option.padding * 2 + qMax(option.iconSize, option.fontMetrics.height());
    logicalHeightHints.fill(std::make_pair(height, false));
    logicalWidthHint = -1.0;
}

KStandardItemListWidget::KStandardItemListWidget(KItemListWidgetInformant *informant, QGraphicsItem *parent)
    : KItemListWidget(informant, parent)
    , m_textInfo()
    , m_isCut(false)
    , m_isHidden(false)
    , m_customizedFont()
    , m_customizedFontMetrics(m_customizedFont)
    , m_isExpandable(false)
    , m_highlightEntireRow(false)
    , m_supportsItemExpanding(false)
    , m_dirtyLayout(true)
    , m_dirtyContent(true)
    , m_dirtyContentRoles()
    , m_layout(IconsLayout)
    , m_pixmapPos()
    , m_pixmap()
    , m_scaledPixmapSize()
    , m_columnWidthSum()
    , m_iconRect()
    , m_hoverPixmap()
    , m_textRect()
    , m_sortedVisibleRoles()
    , m_expansionArea()
    , m_customTextColor()
    , m_additionalInfoTextColor()
    , m_overlay()
    , m_rating()
    , m_roleEditor(nullptr)
    , m_oldRoleEditor(nullptr)
{
}

KStandardItemListWidget::~KStandardItemListWidget()
{
    qDeleteAll(m_textInfo);
    m_textInfo.clear();

    if (m_roleEditor) {
        m_roleEditor->deleteLater();
    }

    if (m_oldRoleEditor) {
        m_oldRoleEditor->deleteLater();
    }
}

void KStandardItemListWidget::setLayout(Layout layout)
{
    if (m_layout != layout) {
        m_layout = layout;
        m_dirtyLayout = true;
        updateAdditionalInfoTextColor();
        update();
    }
}

KStandardItemListWidget::Layout KStandardItemListWidget::layout() const
{
    return m_layout;
}

void KStandardItemListWidget::setHighlightEntireRow(bool highlightEntireRow)
{
    if (m_highlightEntireRow != highlightEntireRow) {
        m_highlightEntireRow = highlightEntireRow;
        m_dirtyLayout = true;
        update();
    }
}

bool KStandardItemListWidget::highlightEntireRow() const
{
    return m_highlightEntireRow;
}

void KStandardItemListWidget::setSupportsItemExpanding(bool supportsItemExpanding)
{
    if (m_supportsItemExpanding != supportsItemExpanding) {
        m_supportsItemExpanding = supportsItemExpanding;
        m_dirtyLayout = true;
        update();
    }
}

bool KStandardItemListWidget::supportsItemExpanding() const
{
    return m_supportsItemExpanding;
}

void KStandardItemListWidget::paint(QPainter *painter, const QStyleOptionGraphicsItem *option, QWidget *widget)
{
    const_cast<KStandardItemListWidget *>(this)->triggerCacheRefreshing();

    KItemListWidget::paint(painter, option, widget);

    if (!m_expansionArea.isEmpty()) {
        drawSiblingsInformation(painter);
    }

    const KItemListStyleOption &itemListStyleOption = styleOption();
    if (isHovered() && !m_pixmap.isNull()) {
        if (hoverOpacity() < 1.0) {
            /*
             * Linear interpolation between m_pixmap and m_hoverPixmap.
             *
             * Note that this cannot be achieved by painting m_hoverPixmap over
             * m_pixmap, even if the opacities are adjusted. For details see
             * https://git.reviewboard.kde.org/r/109614/
             */
            // Paint pixmap1 so that pixmap1 = m_pixmap * (1.0 - hoverOpacity())
            QPixmap pixmap1(m_pixmap.size());
            pixmap1.setDevicePixelRatio(m_pixmap.devicePixelRatio());
            pixmap1.fill(Qt::transparent);
            {
                QPainter p(&pixmap1);
                p.setOpacity(1.0 - hoverOpacity());
                p.drawPixmap(0, 0, m_pixmap);
            }

            // Paint pixmap2 so that pixmap2 = m_hoverPixmap * hoverOpacity()
            QPixmap pixmap2(pixmap1.size());
            pixmap2.setDevicePixelRatio(pixmap1.devicePixelRatio());
            pixmap2.fill(Qt::transparent);
            {
                QPainter p(&pixmap2);
                p.setOpacity(hoverOpacity());
                p.drawPixmap(0, 0, m_hoverPixmap);
            }

            // Paint pixmap2 on pixmap1 using CompositionMode_Plus
            // Now pixmap1 = pixmap2 + m_pixmap * (1.0 - hoverOpacity())
            //             = m_hoverPixmap * hoverOpacity() + m_pixmap * (1.0 - hoverOpacity())
            {
                QPainter p(&pixmap1);
                p.setCompositionMode(QPainter::CompositionMode_Plus);
                p.drawPixmap(0, 0, pixmap2);
            }

            // Finally paint pixmap1 on the widget
            drawPixmap(painter, pixmap1);
        } else {
            drawPixmap(painter, m_hoverPixmap);
        }
    } else if (!m_pixmap.isNull()) {
        drawPixmap(painter, m_pixmap);
    }

    painter->setFont(m_customizedFont);
    painter->setPen(textColor(*widget));
    const TextInfo *textInfo = m_textInfo.value("text");

    if (!textInfo) {
        // It seems that we can end up here even if m_textInfo does not contain
        // the key "text", see bug 306167. According to triggerCacheRefreshing(),
        // this can only happen if the index is negative. This can happen when
        // the item is about to be removed, see KItemListView::slotItemsRemoved().
        // TODO: try to reproduce the crash and find a better fix.
        return;
    }

    painter->drawStaticText(textInfo->pos, textInfo->staticText);

    bool clipAdditionalInfoBounds = false;
    if (m_supportsItemExpanding) {
        // Prevent a possible overlapping of the additional-information texts
        // with the icon. This can happen if the user has minimized the width
        // of the name-column to a very small value.
        const qreal minX = m_pixmapPos.x() + m_pixmap.width() + 4 * itemListStyleOption.padding;
        if (textInfo->pos.x() + columnWidth("text") > minX) {
            clipAdditionalInfoBounds = true;
            painter->save();
            painter->setClipRect(minX, 0, size().width() - minX, size().height(), Qt::IntersectClip);
        }
    }

    painter->setPen(m_additionalInfoTextColor);
    painter->setFont(m_customizedFont);

    for (int i = 1; i < m_sortedVisibleRoles.count(); ++i) {
        const TextInfo *textInfo = m_textInfo.value(m_sortedVisibleRoles[i]);
        painter->drawStaticText(textInfo->pos, textInfo->staticText);
    }

    if (!m_rating.isNull()) {
        const TextInfo *ratingTextInfo = m_textInfo.value("rating");
        QPointF pos = ratingTextInfo->pos;
        const Qt::Alignment align = ratingTextInfo->staticText.textOption().alignment();
        if (align & Qt::AlignHCenter) {
            pos.rx() += (size().width() - m_rating.width() / m_rating.devicePixelRatioF()) / 2 - 2;
        }
        painter->drawPixmap(pos, m_rating);
    }

    if (clipAdditionalInfoBounds) {
        painter->restore();
    }

#ifdef KSTANDARDITEMLISTWIDGET_DEBUG
    painter->setBrush(Qt::NoBrush);
    painter->setPen(Qt::green);
    painter->drawRect(m_iconRect);

    painter->setPen(Qt::blue);
    painter->drawRect(m_textRect);

    painter->setPen(Qt::red);
    painter->drawText(QPointF(0, m_customizedFontMetrics.height()), QString::number(index()));
    painter->drawRect(rect());
#endif
}

QRectF KStandardItemListWidget::iconRect() const
{
    const_cast<KStandardItemListWidget *>(this)->triggerCacheRefreshing();
    return m_iconRect;
}

QRectF KStandardItemListWidget::textRect() const
{
    const_cast<KStandardItemListWidget *>(this)->triggerCacheRefreshing();
    return m_textRect;
}

QRectF KStandardItemListWidget::textFocusRect() const
{
    // In the compact- and details-layout a larger textRect() is returned to be aligned
    // with the iconRect(). This is useful to have a larger selection/hover-area
    // when having a quite large icon size but only one line of text. Still the
    // focus rectangle should be shown as narrow as possible around the text.

    const_cast<KStandardItemListWidget *>(this)->triggerCacheRefreshing();

    switch (m_layout) {
    case CompactLayout: {
        QRectF rect = m_textRect;
        const TextInfo *topText = m_textInfo.value(m_sortedVisibleRoles.first());
        const TextInfo *bottomText = m_textInfo.value(m_sortedVisibleRoles.last());
        rect.setTop(topText->pos.y());
        rect.setBottom(bottomText->pos.y() + bottomText->staticText.size().height());
        return rect;
    }

    case DetailsLayout: {
        QRectF rect = m_textRect;
        const TextInfo *textInfo = m_textInfo.value(m_sortedVisibleRoles.first());
        rect.setTop(textInfo->pos.y());
        rect.setBottom(textInfo->pos.y() + textInfo->staticText.size().height());

        const KItemListStyleOption &option = styleOption();
        if (option.extendedSelectionRegion) {
            const QString text = textInfo->staticText.text();
            rect.setWidth(m_customizedFontMetrics.horizontalAdvance(text) + 2 * option.padding);
        }

        return rect;
    }

    default:
        break;
    }

    return m_textRect;
}

QRectF KStandardItemListWidget::selectionRect() const
{
    const_cast<KStandardItemListWidget *>(this)->triggerCacheRefreshing();

    switch (m_layout) {
    case IconsLayout:
        return m_textRect;

    case CompactLayout:
    case DetailsLayout: {
        const int padding = styleOption().padding;
        QRectF adjustedIconRect = iconRect().adjusted(-padding, -padding, padding, padding);
        QRectF result = adjustedIconRect | m_textRect;
        if (m_highlightEntireRow) {
            result.setRight(m_columnWidthSum + sidePadding());
        }
        return result;
    }

    default:
        Q_ASSERT(false);
        break;
    }

    return m_textRect;
}

QRectF KStandardItemListWidget::expansionToggleRect() const
{
    const_cast<KStandardItemListWidget *>(this)->triggerCacheRefreshing();
    return m_isExpandable ? m_expansionArea : QRectF();
}

QRectF KStandardItemListWidget::selectionToggleRect() const
{
    const_cast<KStandardItemListWidget *>(this)->triggerCacheRefreshing();

    const int widgetIconSize = iconSize();
    int toggleSize = KIconLoader::SizeSmall;
    if (widgetIconSize >= KIconLoader::SizeEnormous) {
        toggleSize = KIconLoader::SizeMedium;
    } else if (widgetIconSize >= KIconLoader::SizeLarge) {
        toggleSize = KIconLoader::SizeSmallMedium;
    }

    QPointF pos = iconRect().topLeft();

    // If the selection toggle has a very small distance to the
    // widget borders, the size of the selection toggle will get
    // increased to prevent an accidental clicking of the item
    // when trying to hit the toggle.
    const int widgetHeight = size().height();
    const int widgetWidth = size().width();
    const int minMargin = 2;

    if (toggleSize + minMargin * 2 >= widgetHeight) {
        pos.rx() -= (widgetHeight - toggleSize) / 2;
        toggleSize = widgetHeight;
        pos.setY(0);
    }
    if (toggleSize + minMargin * 2 >= widgetWidth) {
        pos.ry() -= (widgetWidth - toggleSize) / 2;
        toggleSize = widgetWidth;
        pos.setX(0);
    }

    return QRectF(pos, QSizeF(toggleSize, toggleSize));
}

QPixmap KStandardItemListWidget::createDragPixmap(const QStyleOptionGraphicsItem *option, QWidget *widget)
{
    QPixmap pixmap = KItemListWidget::createDragPixmap(option, widget);
    if (m_layout != DetailsLayout) {
        return pixmap;
    }

    // Only return the content of the text-column as pixmap
    const int leftClip = m_pixmapPos.x();

    const TextInfo *textInfo = m_textInfo.value("text");
    const int rightClip = textInfo->pos.x() + textInfo->staticText.size().width() + 2 * styleOption().padding;

    QPixmap clippedPixmap(rightClip - leftClip + 1, pixmap.height());
    clippedPixmap.fill(Qt::transparent);

    QPainter painter(&clippedPixmap);
    painter.drawPixmap(-leftClip, 0, pixmap);

    return clippedPixmap;
}

KItemListWidgetInformant *KStandardItemListWidget::createInformant()
{
    return new KStandardItemListWidgetInformant();
}

void KStandardItemListWidget::invalidateCache()
{
    m_dirtyLayout = true;
    m_dirtyContent = true;
}

void KStandardItemListWidget::invalidateIconCache()
{
    m_dirtyContent = true;
    m_dirtyContentRoles.insert("iconPixmap");
    m_dirtyContentRoles.insert("iconOverlays");
}

void KStandardItemListWidget::refreshCache()
{
}

bool KStandardItemListWidget::isRoleRightAligned(const QByteArray &role) const
{
    Q_UNUSED(role)
    return false;
}

bool KStandardItemListWidget::isHidden() const
{
    return false;
}

QFont KStandardItemListWidget::customizedFont(const QFont &baseFont) const
{
    return baseFont;
}

QPalette::ColorRole KStandardItemListWidget::normalTextColorRole() const
{
    return QPalette::Text;
}

void KStandardItemListWidget::setTextColor(const QColor &color)
{
    if (color != m_customTextColor) {
        m_customTextColor = color;
        updateAdditionalInfoTextColor();
        update();
    }
}

QColor KStandardItemListWidget::textColor(const QWidget &widget) const
{
    if (!isSelected()) {
        if (m_isHidden) {
            return m_additionalInfoTextColor;
        } else if (m_customTextColor.isValid()) {
            return m_customTextColor;
        }
    }

    const QPalette::ColorGroup group = isActiveWindow() && widget.hasFocus() ? QPalette::Active : QPalette::Inactive;
    const QPalette::ColorRole role = isSelected() ? QPalette::HighlightedText : normalTextColorRole();
    return styleOption().palette.color(group, role);
}

void KStandardItemListWidget::setOverlay(const QPixmap &overlay)
{
    m_overlay = overlay;
    m_dirtyContent = true;
    update();
}

QPixmap KStandardItemListWidget::overlay() const
{
    return m_overlay;
}

QString KStandardItemListWidget::roleText(const QByteArray &role, const QHash<QByteArray, QVariant> &values) const
{
    return static_cast<const KStandardItemListWidgetInformant *>(informant())->roleText(role, values);
}

void KStandardItemListWidget::dataChanged(const QHash<QByteArray, QVariant> &current, const QSet<QByteArray> &roles)
{
    Q_UNUSED(current)

    m_dirtyContent = true;

    QSet<QByteArray> dirtyRoles;
    if (roles.isEmpty()) {
        const auto visibleRoles = this->visibleRoles();
        dirtyRoles = QSet<QByteArray>(visibleRoles.constBegin(), visibleRoles.constEnd());
    } else {
        dirtyRoles = roles;
    }

    // The URL might have changed (i.e., if the sort order of the items has
    // been changed). Therefore, the "is cut" state must be updated.
    KFileItemClipboard *clipboard = KFileItemClipboard::instance();
    const QUrl itemUrl = data().value("url").toUrl();
    m_isCut = clipboard->isCut(itemUrl);

    // The icon-state might depend from other roles and hence is
    // marked as dirty whenever a role has been changed
    dirtyRoles.insert("iconPixmap");
    dirtyRoles.insert("iconName");

    QSetIterator<QByteArray> it(dirtyRoles);
    while (it.hasNext()) {
        const QByteArray &role = it.next();
        m_dirtyContentRoles.insert(role);
    }
}

void KStandardItemListWidget::visibleRolesChanged(const QList<QByteArray> &current, const QList<QByteArray> &previous)
{
    Q_UNUSED(previous)
    m_sortedVisibleRoles = current;
    m_dirtyLayout = true;
}

void KStandardItemListWidget::columnWidthChanged(const QByteArray &role, qreal current, qreal previous)
{
    Q_UNUSED(role)
    Q_UNUSED(current)
    Q_UNUSED(previous)
    m_dirtyLayout = true;
}

void KStandardItemListWidget::sidePaddingChanged(qreal padding)
{
    Q_UNUSED(padding)
    m_dirtyLayout = true;
}

void KStandardItemListWidget::styleOptionChanged(const KItemListStyleOption &current, const KItemListStyleOption &previous)
{
    KItemListWidget::styleOptionChanged(current, previous);

    updateAdditionalInfoTextColor();
    m_dirtyLayout = true;
}

void KStandardItemListWidget::hoveredChanged(bool hovered)
{
    Q_UNUSED(hovered)
    m_dirtyLayout = true;
}

void KStandardItemListWidget::selectedChanged(bool selected)
{
    Q_UNUSED(selected)
    updateAdditionalInfoTextColor();
    m_dirtyContent = true;
}

void KStandardItemListWidget::siblingsInformationChanged(const QBitArray &current, const QBitArray &previous)
{
    Q_UNUSED(current)
    Q_UNUSED(previous)
    m_dirtyLayout = true;
}

int KStandardItemListWidget::selectionLength(const QString &text) const
{
    return text.length();
}

void KStandardItemListWidget::editedRoleChanged(const QByteArray &current, const QByteArray &previous)
{
    Q_UNUSED(previous)

    QGraphicsView *parent = scene()->views()[0];
    if (current.isEmpty() || !parent || current != "text") {
        if (m_roleEditor) {
            Q_EMIT roleEditingCanceled(index(), current, data().value(current));

            disconnect(m_roleEditor, &KItemListRoleEditor::roleEditingCanceled, this, &KStandardItemListWidget::slotRoleEditingCanceled);
            disconnect(m_roleEditor, &KItemListRoleEditor::roleEditingFinished, this, &KStandardItemListWidget::slotRoleEditingFinished);

            if (m_oldRoleEditor) {
                m_oldRoleEditor->deleteLater();
            }
            m_oldRoleEditor = m_roleEditor;
            m_roleEditor->hide();
            m_roleEditor = nullptr;
        }
        return;
    }

    Q_ASSERT(!m_roleEditor);

    const TextInfo *textInfo = m_textInfo.value("text");

    m_roleEditor = new KItemListRoleEditor(parent);
    m_roleEditor->setRole(current);
    m_roleEditor->setAllowUpDownKeyChainEdit(m_layout != IconsLayout);
    m_roleEditor->setFont(styleOption().font);

    const QString text = data().value(current).toString();
    m_roleEditor->setPlainText(text);

    QTextOption textOption = textInfo->staticText.textOption();
    m_roleEditor->document()->setDefaultTextOption(textOption);

    const int textSelectionLength = selectionLength(text);

    if (textSelectionLength > 0) {
        QTextCursor cursor = m_roleEditor->textCursor();
        cursor.movePosition(QTextCursor::StartOfBlock);
        cursor.movePosition(QTextCursor::NextCharacter, QTextCursor::KeepAnchor, textSelectionLength);
        m_roleEditor->setTextCursor(cursor);
    }

    connect(m_roleEditor, &KItemListRoleEditor::roleEditingCanceled, this, &KStandardItemListWidget::slotRoleEditingCanceled);
    connect(m_roleEditor, &KItemListRoleEditor::roleEditingFinished, this, &KStandardItemListWidget::slotRoleEditingFinished);

    // Adjust the geometry of the editor
    QRectF rect = roleEditingRect(current);
    const int frameWidth = m_roleEditor->frameWidth();
    rect.adjust(-frameWidth, -frameWidth, frameWidth, frameWidth);
    rect.translate(pos());
    if (rect.right() > parent->width()) {
        rect.setWidth(parent->width() - rect.left());
    }
    m_roleEditor->setGeometry(rect.toRect());
    m_roleEditor->show();
    m_roleEditor->setFocus();
}

void KStandardItemListWidget::iconSizeChanged(int current, int previous)
{
    KItemListWidget::iconSizeChanged(current, previous);

    invalidateIconCache();
    triggerCacheRefreshing();
    update();
}

void KStandardItemListWidget::resizeEvent(QGraphicsSceneResizeEvent *event)
{
    if (m_roleEditor) {
        setEditedRole(QByteArray());
        Q_ASSERT(!m_roleEditor);
    }

    KItemListWidget::resizeEvent(event);

    m_dirtyLayout = true;
}

void KStandardItemListWidget::showEvent(QShowEvent *event)
{
    KItemListWidget::showEvent(event);

    // Listen to changes of the clipboard to mark the item as cut/uncut
    KFileItemClipboard *clipboard = KFileItemClipboard::instance();

    const QUrl itemUrl = data().value("url").toUrl();
    m_isCut = clipboard->isCut(itemUrl);

    connect(clipboard, &KFileItemClipboard::cutItemsChanged, this, &KStandardItemListWidget::slotCutItemsChanged);
}

void KStandardItemListWidget::hideEvent(QHideEvent *event)
{
    disconnect(KFileItemClipboard::instance(), &KFileItemClipboard::cutItemsChanged, this, &KStandardItemListWidget::slotCutItemsChanged);

    KItemListWidget::hideEvent(event);
}

bool KStandardItemListWidget::event(QEvent *event)
{
    if (event->type() == QEvent::WindowDeactivate || event->type() == QEvent::WindowActivate || event->type() == QEvent::PaletteChange) {
        m_dirtyContent = true;
    }

    return KItemListWidget::event(event);
}

void KStandardItemListWidget::finishRoleEditing()
{
    if (!editedRole().isEmpty() && m_roleEditor) {
        slotRoleEditingFinished(editedRole(), KIO::encodeFileName(m_roleEditor->toPlainText()));
    }
}

void KStandardItemListWidget::slotCutItemsChanged()
{
    const QUrl itemUrl = data().value("url").toUrl();
    const bool isCut = KFileItemClipboard::instance()->isCut(itemUrl);
    if (m_isCut != isCut) {
        m_isCut = isCut;
        m_pixmap = QPixmap();
        m_dirtyContent = true;
        update();
    }
}

void KStandardItemListWidget::slotRoleEditingCanceled(const QByteArray &role, const QVariant &value)
{
    closeRoleEditor();
    Q_EMIT roleEditingCanceled(index(), role, value);
    setEditedRole(QByteArray());
}

void KStandardItemListWidget::slotRoleEditingFinished(const QByteArray &role, const QVariant &value)
{
    closeRoleEditor();
    Q_EMIT roleEditingFinished(index(), role, value);
    setEditedRole(QByteArray());
}

void KStandardItemListWidget::triggerCacheRefreshing()
{
    if ((!m_dirtyContent && !m_dirtyLayout) || index() < 0) {
        return;
    }

    refreshCache();

    const QHash<QByteArray, QVariant> values = data();
    m_isExpandable = m_supportsItemExpanding && values["isExpandable"].toBool();
    m_isHidden = isHidden();
    m_customizedFont = customizedFont(styleOption().font);
    m_customizedFontMetrics = QFontMetrics(m_customizedFont);
    m_columnWidthSum = std::accumulate(m_sortedVisibleRoles.begin(), m_sortedVisibleRoles.end(), qreal(), [this](qreal sum, const auto &role) {
        return sum + columnWidth(role);
    });

    updateExpansionArea();
    updateTextsCache();
    updatePixmapCache();
    clearHoverCache();

    m_dirtyLayout = false;
    m_dirtyContent = false;
    m_dirtyContentRoles.clear();
}

void KStandardItemListWidget::updateExpansionArea()
{
    if (m_supportsItemExpanding) {
        const QHash<QByteArray, QVariant> values = data();
        const int expandedParentsCount = values.value("expandedParentsCount", 0).toInt();
        if (expandedParentsCount >= 0) {
            const int widgetIconSize = iconSize();
            const qreal widgetHeight = size().height();
            const qreal inc = (widgetHeight - widgetIconSize) / 2;
            const qreal x = expandedParentsCount * widgetHeight + inc;
            const qreal y = inc;
            const qreal xPadding = m_highlightEntireRow ? sidePadding() : 0;
            m_expansionArea = QRectF(xPadding + x, y, widgetIconSize, widgetIconSize);
            return;
        }
    }

    m_expansionArea = QRectF();
}

void KStandardItemListWidget::updatePixmapCache()
{
    // Precondition: Requires already updated m_textPos values to calculate
    // the remaining height when the alignment is vertical.

    const QSizeF widgetSize = size();
    const bool iconOnTop = (m_layout == IconsLayout);
    const KItemListStyleOption &option = styleOption();
    const qreal padding = option.padding;

    const int widgetIconSize = iconSize();
    const int maxIconWidth = iconOnTop ? widgetSize.width() - 2 * padding : widgetIconSize;
    const int maxIconHeight = widgetIconSize;

    const QHash<QByteArray, QVariant> values = data();

    bool updatePixmap = (m_pixmap.width() != maxIconWidth || m_pixmap.height() != maxIconHeight);
    if (!updatePixmap && m_dirtyContent) {
        updatePixmap = m_dirtyContentRoles.isEmpty() || m_dirtyContentRoles.contains("iconPixmap") || m_dirtyContentRoles.contains("iconName")
            || m_dirtyContentRoles.contains("iconOverlays");
    }

    if (updatePixmap) {
        m_pixmap = QPixmap();

        int sequenceIndex = hoverSequenceIndex();

        if (values.contains("hoverSequencePixmaps")) {
            // Use one of the hover sequence pixmaps instead of the default
            // icon pixmap.

            const QVector<QPixmap> pixmaps = values["hoverSequencePixmaps"].value<QVector<QPixmap>>();

            if (values.contains("hoverSequenceWraparoundPoint")) {
                const float wap = values["hoverSequenceWraparoundPoint"].toFloat();
                if (wap >= 1.0f) {
                    sequenceIndex %= static_cast<int>(wap);
                }
            }

            const int loadedIndex = qMax(qMin(sequenceIndex, pixmaps.size() - 1), 0);

            if (loadedIndex != 0) {
                m_pixmap = pixmaps[loadedIndex];
            }
        }

        if (m_pixmap.isNull()) {
            m_pixmap = values["iconPixmap"].value<QPixmap>();
        }

        if (m_pixmap.isNull()) {
            // Use the icon that fits to the MIME-type
            QString iconName = values["iconName"].toString();
            if (iconName.isEmpty()) {
                // The icon-name has not been not resolved by KFileItemModelRolesUpdater,
                // use a generic icon as fallback
                iconName = QStringLiteral("unknown");
            }
            const QStringList overlays = values["iconOverlays"].toStringList();
            const bool hasFocus = scene()->views()[0]->parentWidget()->hasFocus();
            m_pixmap = pixmapForIcon(iconName,
                                     overlays,
                                     maxIconHeight,
                                     m_layout != IconsLayout && isActiveWindow() && isSelected() && hasFocus ? QIcon::Selected : QIcon::Normal);

        } else if (m_pixmap.width() / m_pixmap.devicePixelRatio() != maxIconWidth || m_pixmap.height() / m_pixmap.devicePixelRatio() != maxIconHeight) {
            // A custom pixmap has been applied. Assure that the pixmap
            // is scaled to the maximum available size.
            KPixmapModifier::scale(m_pixmap, QSize(maxIconWidth, maxIconHeight) * qApp->devicePixelRatio());
        }

        if (m_pixmap.isNull()) {
            m_hoverPixmap = QPixmap();
            return;
        }

        if (m_isCut) {
            KIconEffect *effect = KIconLoader::global()->iconEffect();
            m_pixmap = effect->apply(m_pixmap, KIconLoader::Desktop, KIconLoader::DisabledState);
        }

        if (m_isHidden) {
            KIconEffect::semiTransparent(m_pixmap);
        }

        if (m_layout == IconsLayout && isSelected()) {
            const QColor color = palette().brush(QPalette::Normal, QPalette::Highlight).color();
            QImage image = m_pixmap.toImage();
            if (image.isNull()) {
                m_hoverPixmap = QPixmap();
                return;
            }
            KIconEffect::colorize(image, color, 0.8f);
            m_pixmap = QPixmap::fromImage(image);
        }
    }

    if (!m_overlay.isNull()) {
        QPainter painter(&m_pixmap);
        painter.drawPixmap(0, (m_pixmap.height() - m_overlay.height()) / m_pixmap.devicePixelRatio(), m_overlay);
    }

    int scaledIconSize = 0;
    if (iconOnTop) {
        const TextInfo *textInfo = m_textInfo.value("text");
        scaledIconSize = static_cast<int>(textInfo->pos.y() - 2 * padding);
    } else {
        const int textRowsCount = (m_layout == CompactLayout) ? visibleRoles().count() : 1;
        const qreal requiredTextHeight = textRowsCount * m_customizedFontMetrics.height();
        scaledIconSize = (requiredTextHeight < maxIconHeight) ? widgetSize.height() - 2 * padding : maxIconHeight;
    }

    const int maxScaledIconWidth = iconOnTop ? widgetSize.width() - 2 * padding : scaledIconSize;
    const int maxScaledIconHeight = scaledIconSize;

    m_scaledPixmapSize = m_pixmap.size();
    m_scaledPixmapSize.scale(maxScaledIconWidth * qApp->devicePixelRatio(), maxScaledIconHeight * qApp->devicePixelRatio(), Qt::KeepAspectRatio);
    m_scaledPixmapSize = m_scaledPixmapSize / qApp->devicePixelRatio();

    if (iconOnTop) {
        // Center horizontally and align on bottom within the icon-area
        m_pixmapPos.setX((widgetSize.width() - m_scaledPixmapSize.width()) / 2.0);
        m_pixmapPos.setY(padding + scaledIconSize - m_scaledPixmapSize.height());
    } else {
        // Center horizontally and vertically within the icon-area
        const TextInfo *textInfo = m_textInfo.value("text");
        m_pixmapPos.setX(textInfo->pos.x() - 2.0 * padding - (scaledIconSize + m_scaledPixmapSize.width()) / 2.0);

        // Derive icon's vertical center from the center of the text frame, including
        // any necessary adjustment if the font's midline is offset from the frame center
        const qreal midlineShift = m_customizedFontMetrics.height() / 2.0 - m_customizedFontMetrics.descent() - m_customizedFontMetrics.capHeight() / 2.0;
        m_pixmapPos.setY(m_textRect.center().y() + midlineShift - m_scaledPixmapSize.height() / 2.0);
    }

    if (m_layout == IconsLayout) {
        m_iconRect = QRectF(m_pixmapPos, QSizeF(m_scaledPixmapSize));
    } else {
        const qreal widthOffset = widgetIconSize - m_scaledPixmapSize.width();
        const qreal heightOffset = widgetIconSize - m_scaledPixmapSize.height();
        const QPointF squareIconPos(m_pixmapPos.x() - 0.5 * widthOffset, m_pixmapPos.y() - 0.5 * heightOffset);
        const QSizeF squareIconSize(widgetIconSize, widgetIconSize);
        m_iconRect = QRectF(squareIconPos, squareIconSize);
    }

    // Prepare the pixmap that is used when the item gets hovered
    if (isHovered()) {
        m_hoverPixmap = m_pixmap;
        KIconEffect *effect = KIconLoader::global()->iconEffect();
        // In the KIconLoader terminology, active = hover.
        if (effect->hasEffect(KIconLoader::Desktop, KIconLoader::ActiveState)) {
            m_hoverPixmap = effect->apply(m_pixmap, KIconLoader::Desktop, KIconLoader::ActiveState);
        } else {
            m_hoverPixmap = m_pixmap;
        }
    } else if (hoverOpacity() <= 0.0) {
        // No hover animation is ongoing. Clear m_hoverPixmap to save memory.
        m_hoverPixmap = QPixmap();
    }
}

void KStandardItemListWidget::updateTextsCache()
{
    QTextOption textOption;
    switch (m_layout) {
    case IconsLayout:
        textOption.setWrapMode(QTextOption::WrapAtWordBoundaryOrAnywhere);
        textOption.setAlignment(Qt::AlignHCenter);
        break;
    case CompactLayout:
    case DetailsLayout:
        textOption.setAlignment(Qt::AlignLeft);
        textOption.setWrapMode(QTextOption::NoWrap);
        break;
    default:
        Q_ASSERT(false);
        break;
    }

    qDeleteAll(m_textInfo);
    m_textInfo.clear();
    for (int i = 0; i < m_sortedVisibleRoles.count(); ++i) {
        TextInfo *textInfo = new TextInfo();
        textInfo->staticText.setTextFormat(Qt::PlainText);
        textInfo->staticText.setPerformanceHint(QStaticText::AggressiveCaching);
        textInfo->staticText.setTextOption(textOption);
        m_textInfo.insert(m_sortedVisibleRoles[i], textInfo);
    }

    switch (m_layout) {
    case IconsLayout:
        updateIconsLayoutTextCache();
        break;
    case CompactLayout:
        updateCompactLayoutTextCache();
        break;
    case DetailsLayout:
        updateDetailsLayoutTextCache();
        break;
    default:
        Q_ASSERT(false);
        break;
    }

    const TextInfo *ratingTextInfo = m_textInfo.value("rating");
    if (ratingTextInfo) {
        // The text of the rating-role has been set to empty to get
        // replaced by a rating-image showing the rating as stars.
        const KItemListStyleOption &option = styleOption();
        QSizeF ratingSize = preferredRatingSize(option);

        const qreal availableWidth = (m_layout == DetailsLayout) ? columnWidth("rating") - columnPadding(option) : size().width();
        if (ratingSize.width() > availableWidth) {
            ratingSize.rwidth() = availableWidth;
        }
        const qreal dpr = qApp->devicePixelRatio();
        m_rating = QPixmap(ratingSize.toSize() * dpr);
        m_rating.setDevicePixelRatio(dpr);
        m_rating.fill(Qt::transparent);

        QPainter painter(&m_rating);
        const QRect rect(QPoint(0, 0), ratingSize.toSize());
        const int rating = data().value("rating").toInt();
        KRatingPainter::paintRating(&painter, rect, Qt::AlignJustify | Qt::AlignVCenter, rating);
    } else if (!m_rating.isNull()) {
        m_rating = QPixmap();
    }
}

QString KStandardItemListWidget::elideRightKeepExtension(const QString &text, int elidingWidth) const
{
    const auto extensionIndex = text.lastIndexOf('.');
    if (extensionIndex != -1) {
        // has file extension
        const auto extensionLength = text.length() - extensionIndex;
        const auto extensionWidth = m_customizedFontMetrics.horizontalAdvance(text.right(extensionLength));
        if (elidingWidth > extensionWidth && extensionLength < 6 && (float(extensionWidth) / float(elidingWidth)) < 0.3) {
            // if we have room to display the file extension and the extension is not too long
            QString ret = m_customizedFontMetrics.elidedText(text.chopped(extensionLength), Qt::ElideRight, elidingWidth - extensionWidth);
#if QT_VERSION < QT_VERSION_CHECK(6, 0, 0)
            ret.append(text.rightRef(extensionLength));
#else
            ret.append(QStringView(text).right(extensionLength));
#endif
            return ret;
        }
    }
    return m_customizedFontMetrics.elidedText(text, Qt::ElideRight, elidingWidth);
}

QString KStandardItemListWidget::escapeString(const QString &text) const
{
    QString escaped(text);

    const QChar returnSymbol(0x21b5);
    escaped.replace('\n', returnSymbol);

    return escaped;
}

void KStandardItemListWidget::updateIconsLayoutTextCache()
{
    //      +------+
    //      | Icon |
    //      +------+
    //
    //    Name role that
    // might get wrapped above
    //    several lines.
    //  Additional role 1
    //  Additional role 2

    const QHash<QByteArray, QVariant> values = data();

    const KItemListStyleOption &option = styleOption();
    const qreal padding = option.padding;
    const qreal maxWidth = size().width() - 2 * padding;
    const qreal lineSpacing = m_customizedFontMetrics.lineSpacing();

    // Initialize properties for the "text" role. It will be used as anchor
    // for initializing the position of the other roles.
    TextInfo *nameTextInfo = m_textInfo.value("text");
    const QString nameText = KStringHandler::preProcessWrap(escapeString(values["text"].toString()));
    nameTextInfo->staticText.setText(nameText);

    // Calculate the number of lines required for the name and the required width
    qreal nameWidth = 0;
    qreal nameHeight = 0;
    QTextLine line;

    QTextLayout layout(nameTextInfo->staticText.text(), m_customizedFont);
    layout.setTextOption(nameTextInfo->staticText.textOption());
    layout.beginLayout();
    int nameLineIndex = 0;
    while ((line = layout.createLine()).isValid()) {
        line.setLineWidth(maxWidth);
        nameWidth = qMax(nameWidth, line.naturalTextWidth());
        nameHeight += line.height();

        ++nameLineIndex;
        if (nameLineIndex == option.maxTextLines) {
            // The maximum number of textlines has been reached. If this is
            // the case provide an elided text if necessary.
            const int textLength = line.textStart() + line.textLength();
            if (textLength < nameText.length()) {
                // Elide the last line of the text
                qreal elidingWidth = maxWidth;
                qreal lastLineWidth;
                do {
                    QString lastTextLine = nameText.mid(line.textStart());
                    lastTextLine = elideRightKeepExtension(lastTextLine, elidingWidth);
                    const QString elidedText = nameText.left(line.textStart()) + lastTextLine;
                    nameTextInfo->staticText.setText(elidedText);

                    lastLineWidth = m_customizedFontMetrics.horizontalAdvance(lastTextLine);

                    // We do the text eliding in a loop with decreasing width (1 px / iteration)
                    // to avoid problems related to different width calculation code paths
                    // within Qt. (see bug 337104)
                    elidingWidth -= 1.0;
                } while (lastLineWidth > maxWidth);

                nameWidth = qMax(nameWidth, lastLineWidth);
            }
            break;
        }
    }
    layout.endLayout();

    // Use one line for each additional information
    nameTextInfo->staticText.setTextWidth(maxWidth);
    nameTextInfo->pos = QPointF(padding, iconSize() + 2 * padding);
    m_textRect = QRectF(padding + (maxWidth - nameWidth) / 2, nameTextInfo->pos.y(), nameWidth, nameHeight);

    // Calculate the position for each additional information
    qreal y = nameTextInfo->pos.y() + nameHeight;
    for (const QByteArray &role : std::as_const(m_sortedVisibleRoles)) {
        if (role == "text") {
            continue;
        }

        const QString text = roleText(role, values);
        TextInfo *textInfo = m_textInfo.value(role);
        textInfo->staticText.setText(text);

        qreal requiredWidth = 0;

        QTextLayout layout(text, m_customizedFont);
        QTextOption textOption;
        textOption.setWrapMode(QTextOption::NoWrap);
        layout.setTextOption(textOption);

        layout.beginLayout();
        QTextLine textLine = layout.createLine();
        if (textLine.isValid()) {
            textLine.setLineWidth(maxWidth);
            requiredWidth = textLine.naturalTextWidth();
            if (requiredWidth > maxWidth) {
                const QString elidedText = elideRightKeepExtension(text, maxWidth);
                textInfo->staticText.setText(elidedText);
                requiredWidth = m_customizedFontMetrics.horizontalAdvance(elidedText);
            } else if (role == "rating") {
                // Use the width of the rating pixmap, because the rating text is empty.
                requiredWidth = m_rating.width() / m_rating.devicePixelRatioF();
            }
        }
        layout.endLayout();

        textInfo->pos = QPointF(padding, y);
        textInfo->staticText.setTextWidth(maxWidth);

        const QRectF textRect(padding + (maxWidth - requiredWidth) / 2, y, requiredWidth, lineSpacing);

        // Ignore empty roles. Avoids a text rect taller than the area that actually contains text.
        if (!textRect.isEmpty()) {
            m_textRect |= textRect;
        }

        y += lineSpacing;
    }

    // Add a padding to the text rectangle
    m_textRect.adjust(-padding, -padding, padding, padding);
}

void KStandardItemListWidget::updateCompactLayoutTextCache()
{
    // +------+  Name role
    // | Icon |  Additional role 1
    // +------+  Additional role 2

    const QHash<QByteArray, QVariant> values = data();

    const KItemListStyleOption &option = styleOption();
    const qreal widgetHeight = size().height();
    const qreal lineSpacing = m_customizedFontMetrics.lineSpacing();
    const qreal textLinesHeight = qMax(visibleRoles().count(), 1) * lineSpacing;

    qreal maximumRequiredTextWidth = 0;
    const qreal x = option.padding * 3 + iconSize();
    qreal y = qRound((widgetHeight - textLinesHeight) / 2);
    const qreal maxWidth = size().width() - x - option.padding;
<<<<<<< HEAD
    for (const QByteArray &role : std::as_const(m_sortedVisibleRoles)) {
        const QString text = roleText(role, values);
=======
    for (const QByteArray &role : qAsConst(m_sortedVisibleRoles)) {
        const QString text = escapeString(roleText(role, values));
>>>>>>> ef59e42c
        TextInfo *textInfo = m_textInfo.value(role);
        textInfo->staticText.setText(text);

        qreal requiredWidth = m_customizedFontMetrics.horizontalAdvance(text);
        if (requiredWidth > maxWidth) {
            requiredWidth = maxWidth;
            const QString elidedText = elideRightKeepExtension(text, maxWidth);
            textInfo->staticText.setText(elidedText);
        }

        textInfo->pos = QPointF(x, y);
        textInfo->staticText.setTextWidth(maxWidth);

        maximumRequiredTextWidth = qMax(maximumRequiredTextWidth, requiredWidth);

        y += lineSpacing;
    }

    m_textRect = QRectF(x - option.padding, 0, maximumRequiredTextWidth + 2 * option.padding, widgetHeight);
}

void KStandardItemListWidget::updateDetailsLayoutTextCache()
{
    // Precondition: Requires already updated m_expansionArea
    // to determine the left position.

    // +------+
    // | Icon |  Name role   Additional role 1   Additional role 2
    // +------+
    m_textRect = QRectF();

    const KItemListStyleOption &option = styleOption();
    const QHash<QByteArray, QVariant> values = data();

    const qreal widgetHeight = size().height();
    const int fontHeight = m_customizedFontMetrics.height();

    const qreal columnWidthInc = columnPadding(option);
    qreal firstColumnInc = iconSize();
    if (m_supportsItemExpanding) {
        firstColumnInc += (m_expansionArea.left() + m_expansionArea.right() + widgetHeight) / 2;
    } else {
        firstColumnInc += option.padding + sidePadding();
    }

    qreal x = firstColumnInc;
    const qreal y = qMax(qreal(option.padding), (widgetHeight - fontHeight) / 2);

    for (const QByteArray &role : std::as_const(m_sortedVisibleRoles)) {
        QString text = roleText(role, values);

        // Elide the text in case it does not fit into the available column-width
        qreal requiredWidth = m_customizedFontMetrics.horizontalAdvance(text);
        const qreal roleWidth = columnWidth(role);
        qreal availableTextWidth = roleWidth - columnWidthInc;

        const bool isTextRole = (role == "text");
        if (isTextRole) {
            text = escapeString(text);
            availableTextWidth -= firstColumnInc - sidePadding();
        }

        if (requiredWidth > availableTextWidth) {
            text = elideRightKeepExtension(text, availableTextWidth);
            requiredWidth = m_customizedFontMetrics.horizontalAdvance(text);
        }

        TextInfo *textInfo = m_textInfo.value(role);
        textInfo->staticText.setText(text);
        textInfo->pos = QPointF(x + columnWidthInc / 2, y);
        x += roleWidth;

        if (isTextRole) {
            const qreal textWidth = option.extendedSelectionRegion ? size().width() - textInfo->pos.x() : requiredWidth + 2 * option.padding;
            m_textRect = QRectF(textInfo->pos.x() - option.padding, 0, textWidth, size().height());

            // The column after the name should always be aligned on the same x-position independent
            // from the expansion-level shown in the name column
            x -= firstColumnInc - sidePadding();
        } else if (isRoleRightAligned(role)) {
            textInfo->pos.rx() += roleWidth - requiredWidth - columnWidthInc;
        }
    }
}

void KStandardItemListWidget::updateAdditionalInfoTextColor()
{
    QColor c1;
    const bool hasFocus = scene()->views()[0]->parentWidget()->hasFocus();
    if (m_customTextColor.isValid()) {
        c1 = m_customTextColor;
    } else if (isSelected() && hasFocus && (m_layout != DetailsLayout || m_highlightEntireRow)) {
        // The detail text colour needs to match the main text (HighlightedText) for the same level
        // of readability. We short circuit early here to avoid interpolating with another colour.
        m_additionalInfoTextColor = styleOption().palette.color(QPalette::HighlightedText);
        return;
    } else {
        c1 = styleOption().palette.text().color();
    }

    // For the color of the additional info the inactive text color
    // is not used as this might lead to unreadable text for some color schemes. Instead
    // the text color c1 is slightly mixed with the background color.
    const QColor c2 = styleOption().palette.base().color();
    const int p1 = 70;
    const int p2 = 100 - p1;
    m_additionalInfoTextColor =
        QColor((c1.red() * p1 + c2.red() * p2) / 100, (c1.green() * p1 + c2.green() * p2) / 100, (c1.blue() * p1 + c2.blue() * p2) / 100);
}

void KStandardItemListWidget::drawPixmap(QPainter *painter, const QPixmap &pixmap)
{
    if (m_scaledPixmapSize != pixmap.size() / pixmap.devicePixelRatio()) {
        QPixmap scaledPixmap = pixmap;
        KPixmapModifier::scale(scaledPixmap, m_scaledPixmapSize * qApp->devicePixelRatio());
        scaledPixmap.setDevicePixelRatio(qApp->devicePixelRatio());
        painter->drawPixmap(m_pixmapPos, scaledPixmap);

#ifdef KSTANDARDITEMLISTWIDGET_DEBUG
        painter->setPen(Qt::blue);
        painter->drawRect(QRectF(m_pixmapPos, QSizeF(m_scaledPixmapSize)));
#endif
    } else {
        painter->drawPixmap(m_pixmapPos, pixmap);
    }
}

void KStandardItemListWidget::drawSiblingsInformation(QPainter *painter)
{
    const int siblingSize = size().height();
    const int x = (m_expansionArea.left() + m_expansionArea.right() - siblingSize) / 2;
    QRect siblingRect(x, 0, siblingSize, siblingSize);

    bool isItemSibling = true;

    const QBitArray siblings = siblingsInformation();
    QStyleOption option;
    const auto normalColor = option.palette.color(normalTextColorRole());
    const auto highlightColor = option.palette.color(expansionAreaHovered() ? QPalette::Highlight : normalTextColorRole());
    for (int i = siblings.count() - 1; i >= 0; --i) {
        option.rect = siblingRect;
        option.state = siblings.at(i) ? QStyle::State_Sibling : QStyle::State_None;
        if (isItemSibling) {
            option.state |= QStyle::State_Item;
            if (m_isExpandable) {
                option.state |= QStyle::State_Children;
            }
            if (data().value("isExpanded").toBool()) {
                option.state |= QStyle::State_Open;
            }
            option.palette.setColor(QPalette::Text, highlightColor);
            isItemSibling = false;
        } else {
            option.palette.setColor(QPalette::Text, normalColor);
        }

        style()->drawPrimitive(QStyle::PE_IndicatorBranch, &option, painter);

        siblingRect.translate(-siblingRect.width(), 0);
    }
}

QRectF KStandardItemListWidget::roleEditingRect(const QByteArray &role) const
{
    const TextInfo *textInfo = m_textInfo.value(role);
    if (!textInfo) {
        return QRectF();
    }

    QRectF rect(textInfo->pos, textInfo->staticText.size());
    if (m_layout == DetailsLayout) {
        rect.setWidth(columnWidth(role) - rect.x());
    }

    return rect;
}

void KStandardItemListWidget::closeRoleEditor()
{
    disconnect(m_roleEditor, &KItemListRoleEditor::roleEditingCanceled, this, &KStandardItemListWidget::slotRoleEditingCanceled);
    disconnect(m_roleEditor, &KItemListRoleEditor::roleEditingFinished, this, &KStandardItemListWidget::slotRoleEditingFinished);

    if (m_roleEditor->hasFocus()) {
        // If the editing was not ended by a FocusOut event, we have
        // to transfer the keyboard focus back to the KItemListContainer.
        scene()->views()[0]->parentWidget()->setFocus();
    }

    if (m_oldRoleEditor) {
        m_oldRoleEditor->deleteLater();
    }
    m_oldRoleEditor = m_roleEditor;
    m_roleEditor->hide();
    m_roleEditor = nullptr;
}

QPixmap KStandardItemListWidget::pixmapForIcon(const QString &name, const QStringList &overlays, int size, QIcon::Mode mode) const
{
    static const QIcon fallbackIcon = QIcon::fromTheme(QStringLiteral("unknown"));
    qreal dpr = qApp->devicePixelRatio();
    if (scene() && !scene()->views().isEmpty()) {
        dpr = scene()->views().constFirst()->devicePixelRatioF();
    }

    size *= dpr;

    const QString key = "KStandardItemListWidget:" % name % ":" % overlays.join(QLatin1Char(':')) % ":" % QString::number(size) % "@" % QString::number(dpr)
        % ":" % QString::number(mode);
    QPixmap pixmap;

    if (!QPixmapCache::find(key, &pixmap)) {
        QIcon icon = QIcon::fromTheme(name);
        if (icon.isNull()) {
            icon = QIcon(name);
        }
        if (icon.isNull() || icon.pixmap(size / dpr, size / dpr, mode).isNull()) {
            icon = fallbackIcon;
        }

        pixmap = icon.pixmap(QSize(size / dpr, size / dpr), dpr, mode);
        if (pixmap.width() != size || pixmap.height() != size) {
            KPixmapModifier::scale(pixmap, QSize(size, size));
        }

        // Strangely KFileItem::overlays() returns empty string-values, so
        // we need to check first whether an overlay must be drawn at all.
        // It is more efficient to do it here, as KIconLoader::drawOverlays()
        // assumes that an overlay will be drawn and has some additional
        // setup time.
        for (const QString &overlay : overlays) {
            if (!overlay.isEmpty()) {
                int state = KIconLoader::DefaultState;

                switch (mode) {
                case QIcon::Normal:
                    break;
                case QIcon::Active:
                    state = KIconLoader::ActiveState;
                    break;
                case QIcon::Disabled:
                    state = KIconLoader::DisabledState;
                    break;
                case QIcon::Selected:
                    state = KIconLoader::SelectedState;
                    break;
                }

                // There is at least one overlay, draw all overlays above m_pixmap
                // and cancel the check
                KIconLoader::global()->drawOverlays(overlays, pixmap, KIconLoader::Desktop, state);
                break;
            }
        }

        QPixmapCache::insert(key, pixmap);
    }
    pixmap.setDevicePixelRatio(dpr);

    return pixmap;
}

QSizeF KStandardItemListWidget::preferredRatingSize(const KItemListStyleOption &option)
{
    const qreal height = option.fontMetrics.ascent();
    return QSizeF(height * 5, height);
}

qreal KStandardItemListWidget::columnPadding(const KItemListStyleOption &option)
{
    return option.padding * 6;
}

#include "moc_kstandarditemlistwidget.cpp"<|MERGE_RESOLUTION|>--- conflicted
+++ resolved
@@ -1357,13 +1357,8 @@
     const qreal x = option.padding * 3 + iconSize();
     qreal y = qRound((widgetHeight - textLinesHeight) / 2);
     const qreal maxWidth = size().width() - x - option.padding;
-<<<<<<< HEAD
     for (const QByteArray &role : std::as_const(m_sortedVisibleRoles)) {
-        const QString text = roleText(role, values);
-=======
-    for (const QByteArray &role : qAsConst(m_sortedVisibleRoles)) {
         const QString text = escapeString(roleText(role, values));
->>>>>>> ef59e42c
         TextInfo *textInfo = m_textInfo.value(role);
         textInfo->staticText.setText(text);
 
