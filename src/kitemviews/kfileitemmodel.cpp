/*
 * SPDX-FileCopyrightText: 2011 Peter Penz <peter.penz19@gmail.com>
 * SPDX-FileCopyrightText: 2013 Frank Reininghaus <frank78ac@googlemail.com>
 * SPDX-FileCopyrightText: 2013 Emmanuel Pescosta <emmanuelpescosta099@gmail.com>
 *
 * SPDX-License-Identifier: GPL-2.0-or-later
 */

#include "kfileitemmodel.h"

#include "dolphin_contentdisplaysettings.h"
#include "dolphin_generalsettings.h"
#include "dolphindebug.h"
#include "private/kfileitemmodelsortalgorithm.h"

#include <KDirLister>
#include <KIO/Job>
#include <KLocalizedString>
#include <KUrlMimeData>

#include <QElapsedTimer>
#include <QIcon>
#include <QMimeData>
#include <QMimeDatabase>
#include <QRecursiveMutex>
#include <QTimer>
#include <QWidget>
#include <algorithm>
#include <klazylocalizedstring.h>

Q_GLOBAL_STATIC(QRecursiveMutex, s_collatorMutex)

// #define KFILEITEMMODEL_DEBUG

KFileItemModel::KFileItemModel(QObject *parent)
    : KItemModelBase("text", parent)
    , m_dirLister(nullptr)
    , m_sortDirsFirst(true)
    , m_sortHiddenLast(false)
    , m_sortRole(NameRole)
    , m_sortingProgressPercent(-1)
    , m_roles()
    , m_itemData()
    , m_items()
    , m_filter()
    , m_filteredItems()
    , m_requestRole()
    , m_maximumUpdateIntervalTimer(nullptr)
    , m_resortAllItemsTimer(nullptr)
    , m_pendingItemsToInsert()
    , m_groups()
    , m_expandedDirs()
    , m_urlsToExpand()
{
    m_collator.setNumericMode(true);

    loadSortingSettings();

    m_dirLister = new KDirLister(this);
    m_dirLister->setAutoErrorHandlingEnabled(false);
    m_dirLister->setDelayedMimeTypes(true);

    const QWidget *parentWidget = qobject_cast<QWidget *>(parent);
    if (parentWidget) {
        m_dirLister->setMainWindow(parentWidget->window());
    }

    connect(m_dirLister, &KCoreDirLister::started, this, &KFileItemModel::directoryLoadingStarted);
    connect(m_dirLister, &KCoreDirLister::canceled, this, &KFileItemModel::slotCanceled);
    connect(m_dirLister, &KCoreDirLister::itemsAdded, this, &KFileItemModel::slotItemsAdded);
    connect(m_dirLister, &KCoreDirLister::itemsDeleted, this, &KFileItemModel::slotItemsDeleted);
    connect(m_dirLister, &KCoreDirLister::refreshItems, this, &KFileItemModel::slotRefreshItems);
    connect(m_dirLister, &KCoreDirLister::clear, this, &KFileItemModel::slotClear);
    connect(m_dirLister, &KCoreDirLister::infoMessage, this, &KFileItemModel::infoMessage);
    connect(m_dirLister, &KCoreDirLister::jobError, this, &KFileItemModel::slotListerError);
    connect(m_dirLister, &KCoreDirLister::percent, this, &KFileItemModel::directoryLoadingProgress);
    connect(m_dirLister, &KCoreDirLister::redirection, this, &KFileItemModel::directoryRedirection);
    connect(m_dirLister, &KCoreDirLister::listingDirCompleted, this, &KFileItemModel::slotCompleted);

    // Apply default roles that should be determined
    resetRoles();
    m_requestRole[NameRole] = true;
    m_requestRole[IsDirRole] = true;
    m_requestRole[IsLinkRole] = true;
    m_roles.insert("text");
    m_roles.insert("isDir");
    m_roles.insert("isLink");
    m_roles.insert("isHidden");

    // For slow KIO-slaves like used for searching it makes sense to show results periodically even
    // before the completed() or canceled() signal has been emitted.
    m_maximumUpdateIntervalTimer = new QTimer(this);
    m_maximumUpdateIntervalTimer->setInterval(2000);
    m_maximumUpdateIntervalTimer->setSingleShot(true);
    connect(m_maximumUpdateIntervalTimer, &QTimer::timeout, this, &KFileItemModel::dispatchPendingItemsToInsert);

    // When changing the value of an item which represents the sort-role a resorting must be
    // triggered. Especially in combination with KFileItemModelRolesUpdater this might be done
    // for a lot of items within a quite small timeslot. To prevent expensive resortings the
    // resorting is postponed until the timer has been exceeded.
    m_resortAllItemsTimer = new QTimer(this);
    m_resortAllItemsTimer->setInterval(500);
    m_resortAllItemsTimer->setSingleShot(true);
    connect(m_resortAllItemsTimer, &QTimer::timeout, this, &KFileItemModel::resortAllItems);

    connect(GeneralSettings::self(), &GeneralSettings::sortingChoiceChanged, this, &KFileItemModel::slotSortingChoiceChanged);

    setShowTrashMime(m_dirLister->showHiddenFiles());
}

KFileItemModel::~KFileItemModel()
{
    qDeleteAll(m_itemData);
    qDeleteAll(m_filteredItems);
    qDeleteAll(m_pendingItemsToInsert);
}

void KFileItemModel::loadDirectory(const QUrl &url)
{
    m_dirLister->openUrl(url);
}

void KFileItemModel::refreshDirectory(const QUrl &url)
{
    // Refresh all expanded directories first (Bug 295300)
    QHashIterator<QUrl, QUrl> expandedDirs(m_expandedDirs);
    while (expandedDirs.hasNext()) {
        expandedDirs.next();
        m_dirLister->openUrl(expandedDirs.value(), KDirLister::Reload);
    }

    m_dirLister->openUrl(url, KDirLister::Reload);

    Q_EMIT directoryRefreshing();
}

QUrl KFileItemModel::directory() const
{
    return m_dirLister->url();
}

void KFileItemModel::cancelDirectoryLoading()
{
    m_dirLister->stop();
}

int KFileItemModel::count() const
{
    return m_itemData.count();
}

QHash<QByteArray, QVariant> KFileItemModel::data(int index) const
{
    if (index >= 0 && index < count()) {
        ItemData *data = m_itemData.at(index);
        if (data->values.isEmpty()) {
            data->values = retrieveData(data->item, data->parent);
        } else if (data->values.count() <= 2 && data->values.value("isExpanded").toBool()) {
            // Special case dealt by slotRefreshItems(), avoid losing the "isExpanded" and "expandedParentsCount" state when refreshing
            // slotRefreshItems() makes sure folders keep the "isExpanded" and "expandedParentsCount" while clearing the remaining values
            // so this special request of different behavior can be identified here.
            bool hasExpandedParentsCount = false;
            const int expandedParentsCount = data->values.value("expandedParentsCount").toInt(&hasExpandedParentsCount);

            data->values = retrieveData(data->item, data->parent);
            data->values.insert("isExpanded", true);
            if (hasExpandedParentsCount) {
                data->values.insert("expandedParentsCount", expandedParentsCount);
            }
        }

        return data->values;
    }
    return QHash<QByteArray, QVariant>();
}

bool KFileItemModel::setData(int index, const QHash<QByteArray, QVariant> &values)
{
    if (index < 0 || index >= count()) {
        return false;
    }

    QHash<QByteArray, QVariant> currentValues = data(index);

    // Determine which roles have been changed
    QSet<QByteArray> changedRoles;
    QHashIterator<QByteArray, QVariant> it(values);
    while (it.hasNext()) {
        it.next();
        const QByteArray role = sharedValue(it.key());
        const QVariant value = it.value();

        if (currentValues[role] != value) {
            currentValues[role] = value;
            changedRoles.insert(role);
        }
    }

    if (changedRoles.isEmpty()) {
        return false;
    }

    m_itemData[index]->values = currentValues;
    if (changedRoles.contains("text")) {
        QUrl url = m_itemData[index]->item.url();
        url = url.adjusted(QUrl::RemoveFilename);
        url.setPath(url.path() + currentValues["text"].toString());
        m_itemData[index]->item.setUrl(url);
    }

    emitItemsChangedAndTriggerResorting(KItemRangeList() << KItemRange(index, 1), changedRoles);

    return true;
}

void KFileItemModel::setSortDirectoriesFirst(bool dirsFirst)
{
    if (dirsFirst != m_sortDirsFirst) {
        m_sortDirsFirst = dirsFirst;
        resortAllItems();
    }
}

bool KFileItemModel::sortDirectoriesFirst() const
{
    return m_sortDirsFirst;
}

void KFileItemModel::setSortHiddenLast(bool hiddenLast)
{
    if (hiddenLast != m_sortHiddenLast) {
        m_sortHiddenLast = hiddenLast;
        resortAllItems();
    }
}

bool KFileItemModel::sortHiddenLast() const
{
    return m_sortHiddenLast;
}

void KFileItemModel::setShowTrashMime(bool show)
{
    const auto trashMime = QStringLiteral("application/x-trash");
    QStringList excludeFilter = m_filter.excludeMimeTypes();
    bool wasShown = !excludeFilter.contains(trashMime);

    if (show) {
        if (!wasShown) {
            excludeFilter.removeAll(trashMime);
        }
    } else {
        if (wasShown) {
            excludeFilter.append(trashMime);
        }
    }

    if (wasShown != show) {
        setExcludeMimeTypeFilter(excludeFilter);
    }
}

void KFileItemModel::setShowHiddenFiles(bool show)
{
    m_dirLister->setShowHiddenFiles(show);
<<<<<<< HEAD
=======
#endif
    setShowTrashMime(show);
>>>>>>> ea56e1f7
    m_dirLister->emitChanges();
    if (show) {
        dispatchPendingItemsToInsert();
    }
}

bool KFileItemModel::showHiddenFiles() const
{
    return m_dirLister->showHiddenFiles();
}

void KFileItemModel::setShowDirectoriesOnly(bool enabled)
{
    m_dirLister->setDirOnlyMode(enabled);
}

bool KFileItemModel::showDirectoriesOnly() const
{
    return m_dirLister->dirOnlyMode();
}

QMimeData *KFileItemModel::createMimeData(const KItemSet &indexes) const
{
    QMimeData *data = new QMimeData();

    // The following code has been taken from KDirModel::mimeData()
    // (kdelibs/kio/kio/kdirmodel.cpp)
    // SPDX-FileCopyrightText: 2006 David Faure <faure@kde.org>
    QList<QUrl> urls;
    QList<QUrl> mostLocalUrls;
    const ItemData *lastAddedItem = nullptr;

    for (int index : indexes) {
        const ItemData *itemData = m_itemData.at(index);
        const ItemData *parent = itemData->parent;

        while (parent && parent != lastAddedItem) {
            parent = parent->parent;
        }

        if (parent && parent == lastAddedItem) {
            // A parent of 'itemData' has been added already.
            continue;
        }

        lastAddedItem = itemData;
        const KFileItem &item = itemData->item;
        if (!item.isNull()) {
            urls << item.url();

            bool isLocal;
            mostLocalUrls << item.mostLocalUrl(&isLocal);
        }
    }

    KUrlMimeData::setUrls(urls, mostLocalUrls, data);
    return data;
}

int KFileItemModel::indexForKeyboardSearch(const QString &text, int startFromIndex) const
{
    startFromIndex = qMax(0, startFromIndex);
    for (int i = startFromIndex; i < count(); ++i) {
        if (fileItem(i).text().startsWith(text, Qt::CaseInsensitive)) {
            return i;
        }
    }
    for (int i = 0; i < startFromIndex; ++i) {
        if (fileItem(i).text().startsWith(text, Qt::CaseInsensitive)) {
            return i;
        }
    }
    return -1;
}

bool KFileItemModel::supportsDropping(int index) const
{
    KFileItem item;
    if (index == -1) {
        item = rootItem();
    } else {
        item = fileItem(index);
    }
    return !item.isNull() && ((item.isDir() && item.isWritable()) || item.isDesktopFile());
}

QString KFileItemModel::roleDescription(const QByteArray &role) const
{
    static QHash<QByteArray, QString> description;
    if (description.isEmpty()) {
        int count = 0;
        const RoleInfoMap *map = rolesInfoMap(count);
        for (int i = 0; i < count; ++i) {
            if (map[i].roleTranslation.isEmpty()) {
                continue;
            }
            description.insert(map[i].role, map[i].roleTranslation.toString());
        }
    }

    return description.value(role);
}

QList<QPair<int, QVariant>> KFileItemModel::groups() const
{
    if (!m_itemData.isEmpty() && m_groups.isEmpty()) {
#ifdef KFILEITEMMODEL_DEBUG
        QElapsedTimer timer;
        timer.start();
#endif
        switch (typeForRole(sortRole())) {
        case NameRole:
            m_groups = nameRoleGroups();
            break;
        case SizeRole:
            m_groups = sizeRoleGroups();
            break;
        case ModificationTimeRole:
            m_groups = timeRoleGroups([](const ItemData *item) {
                return item->item.time(KFileItem::ModificationTime);
            });
            break;
        case CreationTimeRole:
            m_groups = timeRoleGroups([](const ItemData *item) {
                return item->item.time(KFileItem::CreationTime);
            });
            break;
        case AccessTimeRole:
            m_groups = timeRoleGroups([](const ItemData *item) {
                return item->item.time(KFileItem::AccessTime);
            });
            break;
        case DeletionTimeRole:
            m_groups = timeRoleGroups([](const ItemData *item) {
                return item->values.value("deletiontime").toDateTime();
            });
            break;
        case PermissionsRole:
            m_groups = permissionRoleGroups();
            break;
        case RatingRole:
            m_groups = ratingRoleGroups();
            break;
        default:
            m_groups = genericStringRoleGroups(sortRole());
            break;
        }

#ifdef KFILEITEMMODEL_DEBUG
        qCDebug(DolphinDebug) << "[TIME] Calculating groups for" << count() << "items:" << timer.elapsed();
#endif
    }

    return m_groups;
}

KFileItem KFileItemModel::fileItem(int index) const
{
    if (index >= 0 && index < count()) {
        return m_itemData.at(index)->item;
    }

    return KFileItem();
}

KFileItem KFileItemModel::fileItem(const QUrl &url) const
{
    const int indexForUrl = index(url);
    if (indexForUrl >= 0) {
        return m_itemData.at(indexForUrl)->item;
    }
    return KFileItem();
}

int KFileItemModel::index(const KFileItem &item) const
{
    return index(item.url());
}

int KFileItemModel::index(const QUrl &url) const
{
    const QUrl urlToFind = url.adjusted(QUrl::StripTrailingSlash);

    const int itemCount = m_itemData.count();
    int itemsInHash = m_items.count();

    int index = m_items.value(urlToFind, -1);
    while (index < 0 && itemsInHash < itemCount) {
        // Not all URLs are stored yet in m_items. We grow m_items until either
        // urlToFind is found, or all URLs have been stored in m_items.
        // Note that we do not add the URLs to m_items one by one, but in
        // larger blocks. After each block, we check if urlToFind is in
        // m_items. We could in principle compare urlToFind with each URL while
        // we are going through m_itemData, but comparing two QUrls will,
        // unlike calling qHash for the URLs, trigger a parsing of the URLs
        // which costs both CPU cycles and memory.
        const int blockSize = 1000;
        const int currentBlockEnd = qMin(itemsInHash + blockSize, itemCount);
        for (int i = itemsInHash; i < currentBlockEnd; ++i) {
            const QUrl nextUrl = m_itemData.at(i)->item.url();
            m_items.insert(nextUrl, i);
        }

        itemsInHash = currentBlockEnd;
        index = m_items.value(urlToFind, -1);
    }

    if (index < 0) {
        // The item could not be found, even though all items from m_itemData
        // should be in m_items now. We print some diagnostic information which
        // might help to find the cause of the problem, but only once. This
        // prevents that obtaining and printing the debugging information
        // wastes CPU cycles and floods the shell or .xsession-errors.
        static bool printDebugInfo = true;

        if (m_items.count() != m_itemData.count() && printDebugInfo) {
            printDebugInfo = false;

            qCWarning(DolphinDebug) << "The model is in an inconsistent state.";
            qCWarning(DolphinDebug) << "m_items.count()    ==" << m_items.count();
            qCWarning(DolphinDebug) << "m_itemData.count() ==" << m_itemData.count();

            // Check if there are multiple items with the same URL.
            QMultiHash<QUrl, int> indexesForUrl;
            for (int i = 0; i < m_itemData.count(); ++i) {
                indexesForUrl.insert(m_itemData.at(i)->item.url(), i);
            }

            const auto uniqueKeys = indexesForUrl.uniqueKeys();
            for (const QUrl &url : uniqueKeys) {
                if (indexesForUrl.count(url) > 1) {
                    qCWarning(DolphinDebug) << "Multiple items found with the URL" << url;

                    auto it = indexesForUrl.find(url);
                    while (it != indexesForUrl.end() && it.key() == url) {
                        const ItemData *data = m_itemData.at(it.value());
                        qCWarning(DolphinDebug) << "index" << it.value() << ":" << data->item;
                        if (data->parent) {
                            qCWarning(DolphinDebug) << "parent" << data->parent->item;
                        }
                        ++it;
                    }
                }
            }
        }
    }

    return index;
}

KFileItem KFileItemModel::rootItem() const
{
    return m_dirLister->rootItem();
}

void KFileItemModel::clear()
{
    slotClear();
}

void KFileItemModel::setRoles(const QSet<QByteArray> &roles)
{
    if (m_roles == roles) {
        return;
    }

    const QSet<QByteArray> changedRoles = (roles - m_roles) + (m_roles - roles);
    m_roles = roles;

    if (count() > 0) {
        const bool supportedExpanding = m_requestRole[ExpandedParentsCountRole];
        const bool willSupportExpanding = roles.contains("expandedParentsCount");
        if (supportedExpanding && !willSupportExpanding) {
            // No expanding is supported anymore. Take care to delete all items that have an expansion level
            // that is not 0 (and hence are part of an expanded item).
            removeExpandedItems();
        }
    }

    m_groups.clear();
    resetRoles();

    QSetIterator<QByteArray> it(roles);
    while (it.hasNext()) {
        const QByteArray &role = it.next();
        m_requestRole[typeForRole(role)] = true;
    }

    if (count() > 0) {
        // Update m_data with the changed requested roles
        const int maxIndex = count() - 1;
        for (int i = 0; i <= maxIndex; ++i) {
            m_itemData[i]->values = retrieveData(m_itemData.at(i)->item, m_itemData.at(i)->parent);
        }

        Q_EMIT itemsChanged(KItemRangeList() << KItemRange(0, count()), changedRoles);
    }

    // Clear the 'values' of all filtered items. They will be re-populated with the
    // correct roles the next time 'values' will be accessed via data(int).
    QHash<KFileItem, ItemData *>::iterator filteredIt = m_filteredItems.begin();
    const QHash<KFileItem, ItemData *>::iterator filteredEnd = m_filteredItems.end();
    while (filteredIt != filteredEnd) {
        (*filteredIt)->values.clear();
        ++filteredIt;
    }
}

QSet<QByteArray> KFileItemModel::roles() const
{
    return m_roles;
}

bool KFileItemModel::setExpanded(int index, bool expanded)
{
    if (!isExpandable(index) || isExpanded(index) == expanded) {
        return false;
    }

    QHash<QByteArray, QVariant> values;
    values.insert(sharedValue("isExpanded"), expanded);
    if (!setData(index, values)) {
        return false;
    }

    const KFileItem item = m_itemData.at(index)->item;
    const QUrl url = item.url();
    const QUrl targetUrl = item.targetUrl();
    if (expanded) {
        m_expandedDirs.insert(targetUrl, url);
        m_dirLister->openUrl(url, KDirLister::Keep);

        const QVariantList previouslyExpandedChildren = m_itemData.at(index)->values.value("previouslyExpandedChildren").value<QVariantList>();
        for (const QVariant &var : previouslyExpandedChildren) {
            m_urlsToExpand.insert(var.toUrl());
        }
    } else {
        // Note that there might be (indirect) children of the folder which is to be collapsed in
        // m_pendingItemsToInsert. To prevent that they will be inserted into the model later,
        // possibly without a parent, which might result in a crash, we insert all pending items
        // right now. All new items which would be without a parent will then be removed.
        dispatchPendingItemsToInsert();

        // Check if the index of the collapsed folder has changed. If that is the case, then items
        // were inserted before the collapsed folder, and its index needs to be updated.
        if (m_itemData.at(index)->item != item) {
            index = this->index(item);
        }

        m_expandedDirs.remove(targetUrl);
        m_dirLister->stop(url);
        m_dirLister->forgetDirs(url);

        const int parentLevel = expandedParentsCount(index);
        const int itemCount = m_itemData.count();
        const int firstChildIndex = index + 1;

        QVariantList expandedChildren;

        int childIndex = firstChildIndex;
        while (childIndex < itemCount && expandedParentsCount(childIndex) > parentLevel) {
            ItemData *itemData = m_itemData.at(childIndex);
            if (itemData->values.value("isExpanded").toBool()) {
                const QUrl targetUrl = itemData->item.targetUrl();
                const QUrl url = itemData->item.url();
                m_expandedDirs.remove(targetUrl);
                m_dirLister->stop(url); // TODO: try to unit-test this, see https://bugs.kde.org/show_bug.cgi?id=332102#c11
                m_dirLister->forgetDirs(url);
                expandedChildren.append(targetUrl);
            }
            ++childIndex;
        }
        const int childrenCount = childIndex - firstChildIndex;

        removeFilteredChildren(KItemRangeList() << KItemRange(index, 1 + childrenCount));
        removeItems(KItemRangeList() << KItemRange(firstChildIndex, childrenCount), DeleteItemData);

        m_itemData.at(index)->values.insert("previouslyExpandedChildren", expandedChildren);
    }

    return true;
}

bool KFileItemModel::isExpanded(int index) const
{
    if (index >= 0 && index < count()) {
        return m_itemData.at(index)->values.value("isExpanded").toBool();
    }
    return false;
}

bool KFileItemModel::isExpandable(int index) const
{
    if (index >= 0 && index < count()) {
        // Call data (instead of accessing m_itemData directly)
        // to ensure that the value is initialized.
        return data(index).value("isExpandable").toBool();
    }
    return false;
}

int KFileItemModel::expandedParentsCount(int index) const
{
    if (index >= 0 && index < count()) {
        return expandedParentsCount(m_itemData.at(index));
    }
    return 0;
}

QSet<QUrl> KFileItemModel::expandedDirectories() const
{
    QSet<QUrl> result;
    const auto dirs = m_expandedDirs;
    for (const auto &dir : dirs) {
        result.insert(dir);
    }
    return result;
}

void KFileItemModel::restoreExpandedDirectories(const QSet<QUrl> &urls)
{
    m_urlsToExpand = urls;
}

void KFileItemModel::expandParentDirectories(const QUrl &url)
{
    // Assure that each sub-path of the URL that should be
    // expanded is added to m_urlsToExpand. KDirLister
    // does not care whether the parent-URL has already been
    // expanded.
    QUrl urlToExpand = m_dirLister->url();
    const int pos = urlToExpand.path().length();

    // first subdir can be empty, if m_dirLister->url().path() does not end with '/'
    // this happens if baseUrl is not root but a home directory, see FoldersPanel,
    // so using QString::SkipEmptyParts
    const QStringList subDirs = url.path().mid(pos).split(QDir::separator(), Qt::SkipEmptyParts);
    for (int i = 0; i < subDirs.count() - 1; ++i) {
        QString path = urlToExpand.path();
        if (!path.endsWith(QLatin1Char('/'))) {
            path.append(QLatin1Char('/'));
        }
        urlToExpand.setPath(path + subDirs.at(i));
        m_urlsToExpand.insert(urlToExpand);
    }

    // KDirLister::open() must called at least once to trigger an initial
    // loading. The pending URLs that must be restored are handled
    // in slotCompleted().
    QSetIterator<QUrl> it2(m_urlsToExpand);
    while (it2.hasNext()) {
        const int idx = index(it2.next());
        if (idx >= 0 && !isExpanded(idx)) {
            setExpanded(idx, true);
            break;
        }
    }
}

void KFileItemModel::setNameFilter(const QString &nameFilter)
{
    if (m_filter.pattern() != nameFilter) {
        dispatchPendingItemsToInsert();
        m_filter.setPattern(nameFilter);
        applyFilters();
    }
}

QString KFileItemModel::nameFilter() const
{
    return m_filter.pattern();
}

void KFileItemModel::setMimeTypeFilters(const QStringList &filters)
{
    if (m_filter.mimeTypes() != filters) {
        dispatchPendingItemsToInsert();
        m_filter.setMimeTypes(filters);
        applyFilters();
    }
}

QStringList KFileItemModel::mimeTypeFilters() const
{
    return m_filter.mimeTypes();
}

void KFileItemModel::setExcludeMimeTypeFilter(const QStringList &filters)
{
    if (m_filter.excludeMimeTypes() != filters) {
        dispatchPendingItemsToInsert();
        m_filter.setExcludeMimeTypes(filters);
        applyFilters();
    }
}

QStringList KFileItemModel::excludeMimeTypeFilter() const
{
    return m_filter.excludeMimeTypes();
}

void KFileItemModel::applyFilters()
{
    // ===STEP 1===
    // Check which previously shown items from m_itemData must now get
    // hidden and hence moved from m_itemData into m_filteredItems.

    QList<int> newFilteredIndexes; // This structure is good for prepending. We will want an ascending sorted Container at the end, this will do fine.

    // This pointer will refer to the next confirmed shown item from the point of
    // view of the current "itemData" in the upcoming "for" loop.
    ItemData *itemShownBelow = nullptr;

    // We will iterate backwards because it's convenient to know beforehand if the item just below is its child or not.
    for (int index = m_itemData.count() - 1; index >= 0; --index) {
        ItemData *itemData = m_itemData.at(index);

        if (m_filter.matches(itemData->item) || (itemShownBelow && itemShownBelow->parent == itemData)) {
            // We could've entered here for two reasons:
            // 1. This item passes the filter itself
            // 2. This is an expanded folder that doesn't pass the filter but sees a filter-passing child just below

            // So this item must remain shown.
            // Lets register this item as the next shown item from the point of view of the next iteration of this for loop
            itemShownBelow = itemData;
        } else {
            // We hide this item for now, however, for expanded folders this is not final:
            // if after the next "for" loop we discover that its children must now be shown with the newly applied fliter, we shall re-insert it
            newFilteredIndexes.prepend(index);
            m_filteredItems.insert(itemData->item, itemData);
            // indexShownBelow doesn't get updated since this item will be hidden
        }
    }

    // This will remove the newly filtered items from m_itemData
    removeItems(KItemRangeList::fromSortedContainer(newFilteredIndexes), KeepItemData);

    // ===STEP 2===
    // Check which hidden items from m_filteredItems should
    // become visible again and hence moved from m_filteredItems back into m_itemData.

    QList<ItemData *> newVisibleItems;

    QHash<KFileItem, ItemData *> ancestorsOfNewVisibleItems; // We will make sure these also become visible in step 3.

    QHash<KFileItem, ItemData *>::iterator it = m_filteredItems.begin();
    while (it != m_filteredItems.end()) {
        if (m_filter.matches(it.key())) {
            newVisibleItems.append(it.value());

            // If this is a child of an expanded folder, we must make sure that its whole parental chain will also be shown.
            // We will go up through its parental chain until we either:
            // 1 - reach the "root item" of the current view, i.e the currently opened folder on Dolphin. Their children have their ItemData::parent set to
            // nullptr. or 2 - we reach an unfiltered parent or a previously discovered ancestor.
            for (ItemData *parent = it.value()->parent; parent && !ancestorsOfNewVisibleItems.contains(parent->item) && m_filteredItems.contains(parent->item);
                 parent = parent->parent) {
                // We wish we could remove this parent from m_filteredItems right now, but we are iterating over it
                // and it would mess up the iteration. We will mark it to be removed in step 3.
                ancestorsOfNewVisibleItems.insert(parent->item, parent);
            }

            it = m_filteredItems.erase(it);
        } else {
            // Item remains filtered for now
            // However, for expanded folders this is not final, we may discover later that it has unfiltered descendants.
            ++it;
        }
    }

    // ===STEP 3===
    // Handles the ancestorsOfNewVisibleItems.
    // Now that we are done iterating through m_filteredItems we can safely move the ancestorsOfNewVisibleItems from m_filteredItems to newVisibleItems.
    for (it = ancestorsOfNewVisibleItems.begin(); it != ancestorsOfNewVisibleItems.end(); it++) {
        if (m_filteredItems.remove(it.key())) {
            // m_filteredItems still contained this ancestor until now so we can be sure that we aren't adding a duplicate ancestor to newVisibleItems.
            newVisibleItems.append(it.value());
        }
    }

    // This will insert the newly discovered unfiltered items into m_itemData
    insertItems(newVisibleItems);
}

void KFileItemModel::removeFilteredChildren(const KItemRangeList &itemRanges)
{
    if (m_filteredItems.isEmpty() || !m_requestRole[ExpandedParentsCountRole]) {
        // There are either no filtered items, or it is not possible to expand
        // folders -> there cannot be any filtered children.
        return;
    }

    QSet<ItemData *> parents;
    for (const KItemRange &range : itemRanges) {
        for (int index = range.index; index < range.index + range.count; ++index) {
            parents.insert(m_itemData.at(index));
        }
    }

    QHash<KFileItem, ItemData *>::iterator it = m_filteredItems.begin();
    while (it != m_filteredItems.end()) {
        if (parents.contains(it.value()->parent)) {
            delete it.value();
            it = m_filteredItems.erase(it);
        } else {
            ++it;
        }
    }
}

QList<KFileItemModel::RoleInfo> KFileItemModel::rolesInformation()
{
    static QList<RoleInfo> rolesInfo;
    if (rolesInfo.isEmpty()) {
        int count = 0;
        const RoleInfoMap *map = rolesInfoMap(count);
        for (int i = 0; i < count; ++i) {
            if (map[i].roleType != NoRole) {
                RoleInfo info;
                info.role = map[i].role;
                info.translation = map[i].roleTranslation.toString();
                if (!map[i].groupTranslation.isEmpty()) {
                    info.group = map[i].groupTranslation.toString();
                } else {
                    // For top level roles, groupTranslation is 0. We must make sure that
                    // info.group is an empty string then because the code that generates
                    // menus tries to put the actions into sub menus otherwise.
                    info.group = QString();
                }
                info.requiresBaloo = map[i].requiresBaloo;
                info.requiresIndexer = map[i].requiresIndexer;
                if (!map[i].tooltipTranslation.isEmpty()) {
                    info.tooltip = map[i].tooltipTranslation.toString();
                } else {
                    info.tooltip = QString();
                }
                rolesInfo.append(info);
            }
        }
    }

    return rolesInfo;
}

void KFileItemModel::onGroupedSortingChanged(bool current)
{
    Q_UNUSED(current)
    m_groups.clear();
}

void KFileItemModel::onSortRoleChanged(const QByteArray &current, const QByteArray &previous, bool resortItems)
{
    Q_UNUSED(previous)
    m_sortRole = typeForRole(current);

    if (!m_requestRole[m_sortRole]) {
        QSet<QByteArray> newRoles = m_roles;
        newRoles << current;
        setRoles(newRoles);
    }

    if (resortItems) {
        resortAllItems();
    }
}

void KFileItemModel::onSortOrderChanged(Qt::SortOrder current, Qt::SortOrder previous)
{
    Q_UNUSED(current)
    Q_UNUSED(previous)
    resortAllItems();
}

void KFileItemModel::loadSortingSettings()
{
    using Choice = GeneralSettings::EnumSortingChoice;
    switch (GeneralSettings::sortingChoice()) {
    case Choice::NaturalSorting:
        m_naturalSorting = true;
        m_collator.setCaseSensitivity(Qt::CaseInsensitive);
        break;
    case Choice::CaseSensitiveSorting:
        m_naturalSorting = false;
        m_collator.setCaseSensitivity(Qt::CaseSensitive);
        break;
    case Choice::CaseInsensitiveSorting:
        m_naturalSorting = false;
        m_collator.setCaseSensitivity(Qt::CaseInsensitive);
        break;
    default:
        Q_UNREACHABLE();
    }
    // Workaround for bug https://bugreports.qt.io/browse/QTBUG-69361
    // Force the clean state of QCollator in single thread to avoid thread safety problems in sort
    m_collator.compare(QString(), QString());
}

void KFileItemModel::resortAllItems()
{
    m_resortAllItemsTimer->stop();

    const int itemCount = count();
    if (itemCount <= 0) {
        return;
    }

#ifdef KFILEITEMMODEL_DEBUG
    QElapsedTimer timer;
    timer.start();
    qCDebug(DolphinDebug) << "===========================================================";
    qCDebug(DolphinDebug) << "Resorting" << itemCount << "items";
#endif

    // Remember the order of the current URLs so
    // that it can be determined which indexes have
    // been moved because of the resorting.
    QList<QUrl> oldUrls;
    oldUrls.reserve(itemCount);
    for (const ItemData *itemData : qAsConst(m_itemData)) {
        oldUrls.append(itemData->item.url());
    }

    m_items.clear();
    m_items.reserve(itemCount);

    // Resort the items
    sort(m_itemData.begin(), m_itemData.end());
    for (int i = 0; i < itemCount; ++i) {
        m_items.insert(m_itemData.at(i)->item.url(), i);
    }

    // Determine the first index that has been moved.
    int firstMovedIndex = 0;
    while (firstMovedIndex < itemCount && firstMovedIndex == m_items.value(oldUrls.at(firstMovedIndex))) {
        ++firstMovedIndex;
    }

    const bool itemsHaveMoved = firstMovedIndex < itemCount;
    if (itemsHaveMoved) {
        m_groups.clear();

        int lastMovedIndex = itemCount - 1;
        while (lastMovedIndex > firstMovedIndex && lastMovedIndex == m_items.value(oldUrls.at(lastMovedIndex))) {
            --lastMovedIndex;
        }

        Q_ASSERT(firstMovedIndex <= lastMovedIndex);

        // Create a list movedToIndexes, which has the property that
        // movedToIndexes[i] is the new index of the item with the old index
        // firstMovedIndex + i.
        const int movedItemsCount = lastMovedIndex - firstMovedIndex + 1;
        QList<int> movedToIndexes;
        movedToIndexes.reserve(movedItemsCount);
        for (int i = firstMovedIndex; i <= lastMovedIndex; ++i) {
            const int newIndex = m_items.value(oldUrls.at(i));
            movedToIndexes.append(newIndex);
        }

        Q_EMIT itemsMoved(KItemRange(firstMovedIndex, movedItemsCount), movedToIndexes);
    } else if (groupedSorting()) {
        // The groups might have changed even if the order of the items has not.
        const QList<QPair<int, QVariant>> oldGroups = m_groups;
        m_groups.clear();
        if (groups() != oldGroups) {
            Q_EMIT groupsChanged();
        }
    }

#ifdef KFILEITEMMODEL_DEBUG
    qCDebug(DolphinDebug) << "[TIME] Resorting of" << itemCount << "items:" << timer.elapsed();
#endif
}

void KFileItemModel::slotCompleted()
{
    m_maximumUpdateIntervalTimer->stop();
    dispatchPendingItemsToInsert();

    if (!m_urlsToExpand.isEmpty()) {
        // Try to find a URL that can be expanded.
        // Note that the parent folder must be expanded before any of its subfolders become visible.
        // Therefore, some URLs in m_restoredExpandedUrls might not be visible yet
        // -> we expand the first visible URL we find in m_restoredExpandedUrls.
        // Iterate over a const copy because items are deleted and inserted within the loop
        const auto urlsToExpand = m_urlsToExpand;
        for (const QUrl &url : urlsToExpand) {
            const int indexForUrl = index(url);
            if (indexForUrl >= 0) {
                m_urlsToExpand.remove(url);
                if (setExpanded(indexForUrl, true)) {
                    // The dir lister has been triggered. This slot will be called
                    // again after the directory has been expanded.
                    return;
                }
            }
        }

        // None of the URLs in m_restoredExpandedUrls could be found in the model. This can happen
        // if these URLs have been deleted in the meantime.
        m_urlsToExpand.clear();
    }

    Q_EMIT directoryLoadingCompleted();
}

void KFileItemModel::slotCanceled()
{
    m_maximumUpdateIntervalTimer->stop();
    dispatchPendingItemsToInsert();

    Q_EMIT directoryLoadingCanceled();
}

void KFileItemModel::slotItemsAdded(const QUrl &directoryUrl, const KFileItemList &items)
{
    Q_ASSERT(!items.isEmpty());

    const QUrl parentUrl = m_expandedDirs.value(directoryUrl, directoryUrl.adjusted(QUrl::StripTrailingSlash));

    if (m_requestRole[ExpandedParentsCountRole]) {
        // If the expanding of items is enabled, the call
        // dirLister->openUrl(url, KDirLister::Keep) in KFileItemModel::setExpanded()
        // might result in emitting the same items twice due to the Keep-parameter.
        // This case happens if an item gets expanded, collapsed and expanded again
        // before the items could be loaded for the first expansion.
        if (index(items.first().url()) >= 0) {
            // The items are already part of the model.
            return;
        }

        if (directoryUrl != directory()) {
            // To be able to compare whether the new items may be inserted as children
            // of a parent item the pending items must be added to the model first.
            dispatchPendingItemsToInsert();
        }

        // KDirLister keeps the children of items that got expanded once even if
        // they got collapsed again with KFileItemModel::setExpanded(false). So it must be
        // checked whether the parent for new items is still expanded.
        const int parentIndex = index(parentUrl);
        if (parentIndex >= 0 && !m_itemData[parentIndex]->values.value("isExpanded").toBool()) {
            // The parent is not expanded.
            return;
        }
    }

    const QList<ItemData *> itemDataList = createItemDataList(parentUrl, items);

    if (!m_filter.hasSetFilters()) {
        m_pendingItemsToInsert.append(itemDataList);
    } else {
        QSet<ItemData *> parentsToEnsureVisible;

        // The name or type filter is active. Hide filtered items
        // before inserting them into the model and remember
        // the filtered items in m_filteredItems.
        for (ItemData *itemData : itemDataList) {
            if (m_filter.matches(itemData->item)) {
                m_pendingItemsToInsert.append(itemData);
                if (itemData->parent) {
                    parentsToEnsureVisible.insert(itemData->parent);
                }
            } else {
                m_filteredItems.insert(itemData->item, itemData);
            }
        }

        // Entire parental chains must be shown
        for (ItemData *parent : parentsToEnsureVisible) {
            for (; parent && m_filteredItems.remove(parent->item); parent = parent->parent) {
                m_pendingItemsToInsert.append(parent);
            }
        }
    }

    if (!m_maximumUpdateIntervalTimer->isActive()) {
        // Assure that items get dispatched if no completed() or canceled() signal is
        // emitted during the maximum update interval.
        m_maximumUpdateIntervalTimer->start();
    }

    Q_EMIT fileItemsChanged({KFileItem(directoryUrl)});
}

int KFileItemModel::filterChildlessParents(KItemRangeList &removedItemRanges, const QSet<ItemData *> &parentsToEnsureVisible)
{
    int filteredParentsCount = 0;
    // The childless parents not yet removed will always be right above the start of a removed range.
    // We iterate backwards to ensure the deepest folders are processed before their parents
    for (int i = removedItemRanges.size() - 1; i >= 0; i--) {
        KItemRange itemRange = removedItemRanges.at(i);
        const ItemData *const firstInRange = m_itemData.at(itemRange.index);
        ItemData *itemAbove = itemRange.index - 1 >= 0 ? m_itemData.at(itemRange.index - 1) : nullptr;
        const ItemData *const itemBelow = itemRange.index + itemRange.count < m_itemData.count() ? m_itemData.at(itemRange.index + itemRange.count) : nullptr;

        if (itemAbove && firstInRange->parent == itemAbove && !m_filter.matches(itemAbove->item) && (!itemBelow || itemBelow->parent != itemAbove)
            && !parentsToEnsureVisible.contains(itemAbove)) {
            // The item above exists, is the parent, doesn't pass the filter, does not belong to parentsToEnsureVisible
            // and this deleted range covers all of its descendents, so none will be left.
            m_filteredItems.insert(itemAbove->item, itemAbove);
            // This range's starting index will be extended to include the parent above:
            --itemRange.index;
            ++itemRange.count;
            ++filteredParentsCount;
            KItemRange previousRange = i > 0 ? removedItemRanges.at(i - 1) : KItemRange();
            // We must check if this caused the range to touch the previous range, if that's the case they shall be merged
            if (i > 0 && previousRange.index + previousRange.count == itemRange.index) {
                previousRange.count += itemRange.count;
                removedItemRanges.replace(i - 1, previousRange);
                removedItemRanges.removeAt(i);
            } else {
                removedItemRanges.replace(i, itemRange);
                // We must revisit this range in the next iteration since its starting index changed
                ++i;
            }
        }
    }
    return filteredParentsCount;
}

void KFileItemModel::slotItemsDeleted(const KFileItemList &items)
{
    dispatchPendingItemsToInsert();

    QVector<int> indexesToRemove;
    indexesToRemove.reserve(items.count());
    KFileItemList dirsChanged;

    const auto currentDir = directory();

    for (const KFileItem &item : items) {
        if (item.url() == currentDir) {
            Q_EMIT currentDirectoryRemoved();
            return;
        }

        const int indexForItem = index(item);
        if (indexForItem >= 0) {
            indexesToRemove.append(indexForItem);
        } else {
            // Probably the item has been filtered.
            QHash<KFileItem, ItemData *>::iterator it = m_filteredItems.find(item);
            if (it != m_filteredItems.end()) {
                delete it.value();
                m_filteredItems.erase(it);
            }
        }

        QUrl parentUrl = item.url().adjusted(QUrl::RemoveFilename | QUrl::StripTrailingSlash);
        if (dirsChanged.findByUrl(parentUrl).isNull()) {
            dirsChanged << KFileItem(parentUrl);
        }
    }

    std::sort(indexesToRemove.begin(), indexesToRemove.end());

    if (m_requestRole[ExpandedParentsCountRole] && !m_expandedDirs.isEmpty()) {
        // Assure that removing a parent item also results in removing all children
        QVector<int> indexesToRemoveWithChildren;
        indexesToRemoveWithChildren.reserve(m_itemData.count());

        const int itemCount = m_itemData.count();
        for (int index : qAsConst(indexesToRemove)) {
            indexesToRemoveWithChildren.append(index);

            const int parentLevel = expandedParentsCount(index);
            int childIndex = index + 1;
            while (childIndex < itemCount && expandedParentsCount(childIndex) > parentLevel) {
                indexesToRemoveWithChildren.append(childIndex);
                ++childIndex;
            }
        }

        indexesToRemove = indexesToRemoveWithChildren;
    }

    KItemRangeList itemRanges = KItemRangeList::fromSortedContainer(indexesToRemove);
    removeFilteredChildren(itemRanges);

    // This call will update itemRanges to include the childless parents that have been filtered.
    const int filteredParentsCount = filterChildlessParents(itemRanges);

    // If any childless parents were filtered, then itemRanges got updated and now contains items that were really deleted
    // mixed with expanded folders that are just being filtered out.
    // If that's the case, we pass 'DeleteItemDataIfUnfiltered' as a hint
    // so removeItems() will check m_filteredItems to differentiate which is which.
    removeItems(itemRanges, filteredParentsCount > 0 ? DeleteItemDataIfUnfiltered : DeleteItemData);

    Q_EMIT fileItemsChanged(dirsChanged);
}

void KFileItemModel::slotRefreshItems(const QList<QPair<KFileItem, KFileItem>> &items)
{
    Q_ASSERT(!items.isEmpty());
#ifdef KFILEITEMMODEL_DEBUG
    qCDebug(DolphinDebug) << "Refreshing" << items.count() << "items";
#endif

    // Get the indexes of all items that have been refreshed
    QList<int> indexes;
    indexes.reserve(items.count());

    QSet<QByteArray> changedRoles;
    KFileItemList changedFiles;

    // Contains the indexes of the currently visible items
    // that should get hidden and hence moved to m_filteredItems.
    QVector<int> newFilteredIndexes;

    // Contains currently hidden items that should
    // get visible and hence removed from m_filteredItems
    QList<ItemData *> newVisibleItems;

    QListIterator<QPair<KFileItem, KFileItem>> it(items);

    while (it.hasNext()) {
        const QPair<KFileItem, KFileItem> &itemPair = it.next();
        const KFileItem &oldItem = itemPair.first;
        const KFileItem &newItem = itemPair.second;
        const int indexForItem = index(oldItem);
        const bool newItemMatchesFilter = m_filter.matches(newItem);
        if (indexForItem >= 0) {
            m_itemData[indexForItem]->item = newItem;

            // Keep old values as long as possible if they could not retrieved synchronously yet.
            // The update of the values will be done asynchronously by KFileItemModelRolesUpdater.
            ItemData *const itemData = m_itemData.at(indexForItem);
            QHashIterator<QByteArray, QVariant> it(retrieveData(newItem, itemData->parent));
            while (it.hasNext()) {
                it.next();
                const QByteArray &role = it.key();
                if (itemData->values.value(role) != it.value()) {
                    itemData->values.insert(role, it.value());
                    changedRoles.insert(role);
                }
            }

            m_items.remove(oldItem.url());
            // We must maintain m_items consistent with m_itemData for now, this very loop is using it.
            // We leave it to be cleared by removeItems() later, when m_itemData actually gets updated.
            m_items.insert(newItem.url(), indexForItem);
            if (newItemMatchesFilter
                || (itemData->values.value("isExpanded").toBool()
                    && (indexForItem + 1 < m_itemData.count() && m_itemData.at(indexForItem + 1)->parent == itemData))) {
                // We are lenient with expanded folders that originally had visible children.
                // If they become childless now they will be caught by filterChildlessParents()
                changedFiles.append(newItem);
                indexes.append(indexForItem);
            } else {
                newFilteredIndexes.append(indexForItem);
                m_filteredItems.insert(newItem, itemData);
            }
        } else {
            // Check if 'oldItem' is one of the filtered items.
            QHash<KFileItem, ItemData *>::iterator it = m_filteredItems.find(oldItem);
            if (it != m_filteredItems.end()) {
                ItemData *const itemData = it.value();
                itemData->item = newItem;

                // The data stored in 'values' might have changed. Therefore, we clear
                // 'values' and re-populate it the next time it is requested via data(int).
                // Before clearing, we must remember if it was expanded and the expanded parents count,
                // otherwise these states would be lost. The data() method will deal with this special case.
                const bool isExpanded = itemData->values.value("isExpanded").toBool();
                bool hasExpandedParentsCount = false;
                const int expandedParentsCount = itemData->values.value("expandedParentsCount").toInt(&hasExpandedParentsCount);
                itemData->values.clear();
                if (isExpanded) {
                    itemData->values.insert("isExpanded", true);
                    if (hasExpandedParentsCount) {
                        itemData->values.insert("expandedParentsCount", expandedParentsCount);
                    }
                }

                m_filteredItems.erase(it);
                if (newItemMatchesFilter) {
                    newVisibleItems.append(itemData);
                } else {
                    m_filteredItems.insert(newItem, itemData);
                }
            }
        }
    }

    std::sort(newFilteredIndexes.begin(), newFilteredIndexes.end());

    // We must keep track of parents of new visible items since they must be shown no matter what
    // They will be considered "immune" to filterChildlessParents()
    QSet<ItemData *> parentsToEnsureVisible;

    for (ItemData *item : newVisibleItems) {
        for (ItemData *parent = item->parent; parent && !parentsToEnsureVisible.contains(parent); parent = parent->parent) {
            parentsToEnsureVisible.insert(parent);
        }
    }
    for (ItemData *parent : parentsToEnsureVisible) {
        // We make sure they are all unfiltered.
        if (m_filteredItems.remove(parent->item)) {
            // If it is being unfiltered now, we mark it to be inserted by appending it to newVisibleItems
            newVisibleItems.append(parent);
            // It could be in newFilteredIndexes, we must remove it if it's there:
            const int parentIndex = index(parent->item);
            if (parentIndex >= 0) {
                QVector<int>::iterator it = std::lower_bound(newFilteredIndexes.begin(), newFilteredIndexes.end(), parentIndex);
                if (it != newFilteredIndexes.end() && *it == parentIndex) {
                    newFilteredIndexes.erase(it);
                }
            }
        }
    }

    KItemRangeList removedRanges = KItemRangeList::fromSortedContainer(newFilteredIndexes);

    // This call will update itemRanges to include the childless parents that have been filtered.
    filterChildlessParents(removedRanges, parentsToEnsureVisible);

    removeItems(removedRanges, KeepItemData);

    // Show previously hidden items that should get visible
    insertItems(newVisibleItems);

    // Final step: we will emit 'itemsChanged' and 'fileItemsChanged' signals and trigger the asynchronous re-sorting logic.

    // If the changed items have been created recently, they might not be in m_items yet.
    // In that case, the list 'indexes' might be empty.
    if (indexes.isEmpty()) {
        return;
    }

    if (newVisibleItems.count() > 0 || removedRanges.count() > 0) {
        // The original indexes have changed and are now worthless since items were removed and/or inserted.
        indexes.clear();
        // m_items is not yet rebuilt at this point, so we use our own means to resolve the new indexes.
        const QSet<const KFileItem> changedFilesSet(changedFiles.cbegin(), changedFiles.cend());
        for (int i = 0; i < m_itemData.count(); i++) {
            if (changedFilesSet.contains(m_itemData.at(i)->item)) {
                indexes.append(i);
            }
        }
    } else {
        std::sort(indexes.begin(), indexes.end());
    }

    // Extract the item-ranges out of the changed indexes
    const KItemRangeList itemRangeList = KItemRangeList::fromSortedContainer(indexes);
    emitItemsChangedAndTriggerResorting(itemRangeList, changedRoles);

    Q_EMIT fileItemsChanged(changedFiles);
}

void KFileItemModel::slotClear()
{
#ifdef KFILEITEMMODEL_DEBUG
    qCDebug(DolphinDebug) << "Clearing all items";
#endif

    qDeleteAll(m_filteredItems);
    m_filteredItems.clear();
    m_groups.clear();

    m_maximumUpdateIntervalTimer->stop();
    m_resortAllItemsTimer->stop();

    qDeleteAll(m_pendingItemsToInsert);
    m_pendingItemsToInsert.clear();

    const int removedCount = m_itemData.count();
    if (removedCount > 0) {
        qDeleteAll(m_itemData);
        m_itemData.clear();
        m_items.clear();
        Q_EMIT itemsRemoved(KItemRangeList() << KItemRange(0, removedCount));
    }

    m_expandedDirs.clear();
}

void KFileItemModel::slotSortingChoiceChanged()
{
    loadSortingSettings();
    resortAllItems();
}

void KFileItemModel::dispatchPendingItemsToInsert()
{
    if (!m_pendingItemsToInsert.isEmpty()) {
        insertItems(m_pendingItemsToInsert);
        m_pendingItemsToInsert.clear();
    }
}

void KFileItemModel::insertItems(QList<ItemData *> &newItems)
{
    if (newItems.isEmpty()) {
        return;
    }

#ifdef KFILEITEMMODEL_DEBUG
    QElapsedTimer timer;
    timer.start();
    qCDebug(DolphinDebug) << "===========================================================";
    qCDebug(DolphinDebug) << "Inserting" << newItems.count() << "items";
#endif

    m_groups.clear();
    prepareItemsForSorting(newItems);

    // Natural sorting of items can be very slow. However, it becomes much faster
    // if the input sequence is already mostly sorted. Therefore, we first sort
    // 'newItems' according to the QStrings using QString::operator<(), which is quite fast.
    if (m_naturalSorting) {
        if (m_sortRole == NameRole) {
            parallelMergeSort(newItems.begin(), newItems.end(), nameLessThan, QThread::idealThreadCount());
        } else if (isRoleValueNatural(m_sortRole)) {
            auto lambdaLessThan = [&](const KFileItemModel::ItemData *a, const KFileItemModel::ItemData *b) {
                const QByteArray role = roleForType(m_sortRole);
                return a->values.value(role).toString() < b->values.value(role).toString();
            };
            parallelMergeSort(newItems.begin(), newItems.end(), lambdaLessThan, QThread::idealThreadCount());
        }
    }

    sort(newItems.begin(), newItems.end());

#ifdef KFILEITEMMODEL_DEBUG
    qCDebug(DolphinDebug) << "[TIME] Sorting:" << timer.elapsed();
#endif

    KItemRangeList itemRanges;
    const int existingItemCount = m_itemData.count();
    const int newItemCount = newItems.count();
    const int totalItemCount = existingItemCount + newItemCount;

    if (existingItemCount == 0) {
        // Optimization for the common special case that there are no
        // items in the model yet. Happens, e.g., when entering a folder.
        m_itemData = newItems;
        itemRanges << KItemRange(0, newItemCount);
    } else {
        m_itemData.reserve(totalItemCount);
        for (int i = existingItemCount; i < totalItemCount; ++i) {
            m_itemData.append(nullptr);
        }

        // We build the new list m_itemData in reverse order to minimize
        // the number of moves and guarantee O(N) complexity.
        int targetIndex = totalItemCount - 1;
        int sourceIndexExistingItems = existingItemCount - 1;
        int sourceIndexNewItems = newItemCount - 1;

        int rangeCount = 0;

        while (sourceIndexNewItems >= 0) {
            ItemData *newItem = newItems.at(sourceIndexNewItems);
            if (sourceIndexExistingItems >= 0 && lessThan(newItem, m_itemData.at(sourceIndexExistingItems), m_collator)) {
                // Move an existing item to its new position. If any new items
                // are behind it, push the item range to itemRanges.
                if (rangeCount > 0) {
                    itemRanges << KItemRange(sourceIndexExistingItems + 1, rangeCount);
                    rangeCount = 0;
                }

                m_itemData[targetIndex] = m_itemData.at(sourceIndexExistingItems);
                --sourceIndexExistingItems;
            } else {
                // Insert a new item into the list.
                ++rangeCount;
                m_itemData[targetIndex] = newItem;
                --sourceIndexNewItems;
            }
            --targetIndex;
        }

        // Push the final item range to itemRanges.
        if (rangeCount > 0) {
            itemRanges << KItemRange(sourceIndexExistingItems + 1, rangeCount);
        }

        // Note that itemRanges is still sorted in reverse order.
        std::reverse(itemRanges.begin(), itemRanges.end());
    }

    // The indexes in m_items are not correct anymore. Therefore, we clear m_items.
    // It will be re-populated with the updated indices if index(const QUrl&) is called.
    m_items.clear();

    Q_EMIT itemsInserted(itemRanges);

#ifdef KFILEITEMMODEL_DEBUG
    qCDebug(DolphinDebug) << "[TIME] Inserting of" << newItems.count() << "items:" << timer.elapsed();
#endif
}

void KFileItemModel::removeItems(const KItemRangeList &itemRanges, RemoveItemsBehavior behavior)
{
    if (itemRanges.isEmpty()) {
        return;
    }

    m_groups.clear();

    // Step 1: Remove the items from m_itemData, and free the ItemData.
    int removedItemsCount = 0;
    for (const KItemRange &range : itemRanges) {
        removedItemsCount += range.count;

        for (int index = range.index; index < range.index + range.count; ++index) {
            if (behavior == DeleteItemData || (behavior == DeleteItemDataIfUnfiltered && !m_filteredItems.contains(m_itemData.at(index)->item))) {
                delete m_itemData.at(index);
            }

            m_itemData[index] = nullptr;
        }
    }

    // Step 2: Remove the ItemData pointers from the list m_itemData.
    int target = itemRanges.at(0).index;
    int source = itemRanges.at(0).index + itemRanges.at(0).count;
    int nextRange = 1;

    const int oldItemDataCount = m_itemData.count();
    while (source < oldItemDataCount) {
        m_itemData[target] = m_itemData[source];
        ++target;
        ++source;

        if (nextRange < itemRanges.count() && source == itemRanges.at(nextRange).index) {
            // Skip the items in the next removed range.
            source += itemRanges.at(nextRange).count;
            ++nextRange;
        }
    }

    m_itemData.erase(m_itemData.end() - removedItemsCount, m_itemData.end());

    // The indexes in m_items are not correct anymore. Therefore, we clear m_items.
    // It will be re-populated with the updated indices if index(const QUrl&) is called.
    m_items.clear();

    Q_EMIT itemsRemoved(itemRanges);
}

QList<KFileItemModel::ItemData *> KFileItemModel::createItemDataList(const QUrl &parentUrl, const KFileItemList &items) const
{
    if (m_sortRole == TypeRole) {
        // Try to resolve the MIME-types synchronously to prevent a reordering of
        // the items when sorting by type (per default MIME-types are resolved
        // asynchronously by KFileItemModelRolesUpdater).
        determineMimeTypes(items, 200);
    }

    // We search for the parent in m_itemData and then in m_filteredItems if necessary
    const int parentIndex = index(parentUrl);
    ItemData *parentItem = parentIndex < 0 ? m_filteredItems.value(KFileItem(parentUrl), nullptr) : m_itemData.at(parentIndex);

    QList<ItemData *> itemDataList;
    itemDataList.reserve(items.count());

    for (const KFileItem &item : items) {
        ItemData *itemData = new ItemData();
        itemData->item = item;
        itemData->parent = parentItem;
        itemDataList.append(itemData);
    }

    return itemDataList;
}

void KFileItemModel::prepareItemsForSorting(QList<ItemData *> &itemDataList)
{
    switch (m_sortRole) {
    case ExtensionRole:
    case PermissionsRole:
    case OwnerRole:
    case GroupRole:
    case DestinationRole:
    case PathRole:
    case DeletionTimeRole:
        // These roles can be determined with retrieveData, and they have to be stored
        // in the QHash "values" for the sorting.
        for (ItemData *itemData : qAsConst(itemDataList)) {
            if (itemData->values.isEmpty()) {
                itemData->values = retrieveData(itemData->item, itemData->parent);
            }
        }
        break;

    case TypeRole:
        // At least store the data including the file type for items with known MIME type.
        for (ItemData *itemData : qAsConst(itemDataList)) {
            if (itemData->values.isEmpty()) {
                const KFileItem item = itemData->item;
                if (item.isDir() || item.isMimeTypeKnown()) {
                    itemData->values = retrieveData(itemData->item, itemData->parent);
                }
            }
        }
        break;

    default:
        // The other roles are either resolved by KFileItemModelRolesUpdater
        // (this includes the SizeRole for directories), or they do not need
        // to be stored in the QHash "values" for sorting because the data can
        // be retrieved directly from the KFileItem (NameRole, SizeRole for files,
        // DateRole).
        break;
    }
}

int KFileItemModel::expandedParentsCount(const ItemData *data)
{
    // The hash 'values' is only guaranteed to contain the key "expandedParentsCount"
    // if the corresponding item is expanded, and it is not a top-level item.
    const ItemData *parent = data->parent;
    if (parent) {
        if (parent->parent) {
            Q_ASSERT(parent->values.contains("expandedParentsCount"));
            return parent->values.value("expandedParentsCount").toInt() + 1;
        } else {
            return 1;
        }
    } else {
        return 0;
    }
}

void KFileItemModel::removeExpandedItems()
{
    QVector<int> indexesToRemove;

    const int maxIndex = m_itemData.count() - 1;
    for (int i = 0; i <= maxIndex; ++i) {
        const ItemData *itemData = m_itemData.at(i);
        if (itemData->parent) {
            indexesToRemove.append(i);
        }
    }

    removeItems(KItemRangeList::fromSortedContainer(indexesToRemove), DeleteItemData);
    m_expandedDirs.clear();

    // Also remove all filtered items which have a parent.
    QHash<KFileItem, ItemData *>::iterator it = m_filteredItems.begin();
    const QHash<KFileItem, ItemData *>::iterator end = m_filteredItems.end();

    while (it != end) {
        if (it.value()->parent) {
            delete it.value();
            it = m_filteredItems.erase(it);
        } else {
            ++it;
        }
    }
}

void KFileItemModel::emitItemsChangedAndTriggerResorting(const KItemRangeList &itemRanges, const QSet<QByteArray> &changedRoles)
{
    Q_EMIT itemsChanged(itemRanges, changedRoles);

    // Trigger a resorting if necessary. Note that this can happen even if the sort
    // role has not changed at all because the file name can be used as a fallback.
    if (changedRoles.contains(sortRole()) || changedRoles.contains(roleForType(NameRole))) {
        for (const KItemRange &range : itemRanges) {
            bool needsResorting = false;

            const int first = range.index;
            const int last = range.index + range.count - 1;

            // Resorting the model is necessary if
            // (a)  The first item in the range is "lessThan" its predecessor,
            // (b)  the successor of the last item is "lessThan" the last item, or
            // (c)  the internal order of the items in the range is incorrect.
            if (first > 0 && lessThan(m_itemData.at(first), m_itemData.at(first - 1), m_collator)) {
                needsResorting = true;
            } else if (last < count() - 1 && lessThan(m_itemData.at(last + 1), m_itemData.at(last), m_collator)) {
                needsResorting = true;
            } else {
                for (int index = first; index < last; ++index) {
                    if (lessThan(m_itemData.at(index + 1), m_itemData.at(index), m_collator)) {
                        needsResorting = true;
                        break;
                    }
                }
            }

            if (needsResorting) {
                m_resortAllItemsTimer->start();
                return;
            }
        }
    }

    if (groupedSorting() && changedRoles.contains(sortRole())) {
        // The position is still correct, but the groups might have changed
        // if the changed item is either the first or the last item in a
        // group.
        // In principle, we could try to find out if the item really is the
        // first or last one in its group and then update the groups
        // (possibly with a delayed timer to make sure that we don't
        // re-calculate the groups very often if items are updated one by
        // one), but starting m_resortAllItemsTimer is easier.
        m_resortAllItemsTimer->start();
    }
}

void KFileItemModel::resetRoles()
{
    for (int i = 0; i < RolesCount; ++i) {
        m_requestRole[i] = false;
    }
}

KFileItemModel::RoleType KFileItemModel::typeForRole(const QByteArray &role) const
{
    static QHash<QByteArray, RoleType> roles;
    if (roles.isEmpty()) {
        // Insert user visible roles that can be accessed with
        // KFileItemModel::roleInformation()
        int count = 0;
        const RoleInfoMap *map = rolesInfoMap(count);
        for (int i = 0; i < count; ++i) {
            roles.insert(map[i].role, map[i].roleType);
        }

        // Insert internal roles (take care to synchronize the implementation
        // with KFileItemModel::roleForType() in case if a change is done).
        roles.insert("isDir", IsDirRole);
        roles.insert("isLink", IsLinkRole);
        roles.insert("isHidden", IsHiddenRole);
        roles.insert("isExpanded", IsExpandedRole);
        roles.insert("isExpandable", IsExpandableRole);
        roles.insert("expandedParentsCount", ExpandedParentsCountRole);

        Q_ASSERT(roles.count() == RolesCount);
    }

    return roles.value(role, NoRole);
}

QByteArray KFileItemModel::roleForType(RoleType roleType) const
{
    static QHash<RoleType, QByteArray> roles;
    if (roles.isEmpty()) {
        // Insert user visible roles that can be accessed with
        // KFileItemModel::roleInformation()
        int count = 0;
        const RoleInfoMap *map = rolesInfoMap(count);
        for (int i = 0; i < count; ++i) {
            roles.insert(map[i].roleType, map[i].role);
        }

        // Insert internal roles (take care to synchronize the implementation
        // with KFileItemModel::typeForRole() in case if a change is done).
        roles.insert(IsDirRole, "isDir");
        roles.insert(IsLinkRole, "isLink");
        roles.insert(IsHiddenRole, "isHidden");
        roles.insert(IsExpandedRole, "isExpanded");
        roles.insert(IsExpandableRole, "isExpandable");
        roles.insert(ExpandedParentsCountRole, "expandedParentsCount");

        Q_ASSERT(roles.count() == RolesCount);
    };

    return roles.value(roleType);
}

QHash<QByteArray, QVariant> KFileItemModel::retrieveData(const KFileItem &item, const ItemData *parent) const
{
    // It is important to insert only roles that are fast to retrieve. E.g.
    // KFileItem::iconName() can be very expensive if the MIME-type is unknown
    // and hence will be retrieved asynchronously by KFileItemModelRolesUpdater.
    QHash<QByteArray, QVariant> data;
    data.insert(sharedValue("url"), item.url());

    const bool isDir = item.isDir();
    if (m_requestRole[IsDirRole] && isDir) {
        data.insert(sharedValue("isDir"), true);
    }

    if (m_requestRole[IsLinkRole] && item.isLink()) {
        data.insert(sharedValue("isLink"), true);
    }

    if (m_requestRole[IsHiddenRole]) {
        data.insert(sharedValue("isHidden"), item.isHidden() || item.mimetype() == QStringLiteral("application/x-trash"));
    }

    if (m_requestRole[NameRole]) {
        data.insert(sharedValue("text"), item.text());
    }

    if (m_requestRole[ExtensionRole] && !isDir) {
        // TODO KF6 use KFileItem::suffix 464722
        data.insert(sharedValue("extension"), QFileInfo(item.name()).suffix());
    }

    if (m_requestRole[SizeRole] && !isDir) {
        data.insert(sharedValue("size"), item.size());
    }

    if (m_requestRole[ModificationTimeRole]) {
        // Don't use KFileItem::timeString() or KFileItem::time() as this is too expensive when
        // having several thousands of items. Instead read the raw number from UDSEntry directly
        // and the formatting of the date-time will be done on-demand by the view when the date will be shown.
        const long long dateTime = item.entry().numberValue(KIO::UDSEntry::UDS_MODIFICATION_TIME, -1);
        data.insert(sharedValue("modificationtime"), dateTime);
    }

    if (m_requestRole[CreationTimeRole]) {
        // Don't use KFileItem::timeString() or KFileItem::time() as this is too expensive when
        // having several thousands of items. Instead read the raw number from UDSEntry directly
        // and the formatting of the date-time will be done on-demand by the view when the date will be shown.
        const long long dateTime = item.entry().numberValue(KIO::UDSEntry::UDS_CREATION_TIME, -1);
        data.insert(sharedValue("creationtime"), dateTime);
    }

    if (m_requestRole[AccessTimeRole]) {
        // Don't use KFileItem::timeString() or KFileItem::time() as this is too expensive when
        // having several thousands of items. Instead read the raw number from UDSEntry directly
        // and the formatting of the date-time will be done on-demand by the view when the date will be shown.
        const long long dateTime = item.entry().numberValue(KIO::UDSEntry::UDS_ACCESS_TIME, -1);
        data.insert(sharedValue("accesstime"), dateTime);
    }

    if (m_requestRole[PermissionsRole]) {
        data.insert(sharedValue("permissions"), QVariantList() << item.permissionsString() << item.permissions());
    }

    if (m_requestRole[OwnerRole]) {
        data.insert(sharedValue("owner"), item.user());
    }

    if (m_requestRole[GroupRole]) {
        data.insert(sharedValue("group"), item.group());
    }

    if (m_requestRole[DestinationRole]) {
        QString destination = item.linkDest();
        if (destination.isEmpty()) {
            destination = QLatin1Char('-');
        }
        data.insert(sharedValue("destination"), destination);
    }

    if (m_requestRole[PathRole]) {
        QString path;
        if (item.url().scheme() == QLatin1String("trash")) {
            path = item.entry().stringValue(KIO::UDSEntry::UDS_EXTRA);
        } else {
            // For performance reasons cache the home-path in a static QString
            // (see QDir::homePath() for more details)
            static QString homePath;
            if (homePath.isEmpty()) {
                homePath = QDir::homePath();
            }

            path = item.localPath();
            if (path.startsWith(homePath)) {
                path.replace(0, homePath.length(), QLatin1Char('~'));
            }
        }

        const int index = path.lastIndexOf(item.text());
        path = path.mid(0, index - 1);
        data.insert(sharedValue("path"), path);
    }

    if (m_requestRole[DeletionTimeRole]) {
        QDateTime deletionTime;
        if (item.url().scheme() == QLatin1String("trash")) {
            deletionTime = QDateTime::fromString(item.entry().stringValue(KIO::UDSEntry::UDS_EXTRA + 1), Qt::ISODate);
        }
        data.insert(sharedValue("deletiontime"), deletionTime);
    }

    if (m_requestRole[IsExpandableRole] && isDir) {
        data.insert(sharedValue("isExpandable"), true);
    }

    if (m_requestRole[ExpandedParentsCountRole]) {
        if (parent) {
            const int level = expandedParentsCount(parent) + 1;
            data.insert(sharedValue("expandedParentsCount"), level);
        }
    }

    if (item.isMimeTypeKnown()) {
        QString iconName = item.iconName();
        if (!QIcon::hasThemeIcon(iconName)) {
            QMimeType mimeType = QMimeDatabase().mimeTypeForName(item.mimetype());
            iconName = mimeType.genericIconName();
        }

        data.insert(sharedValue("iconName"), iconName);

        if (m_requestRole[TypeRole]) {
            data.insert(sharedValue("type"), item.mimeComment());
        }
    } else if (m_requestRole[TypeRole] && isDir) {
        static const QString folderMimeType = item.mimeComment();
        data.insert(sharedValue("type"), folderMimeType);
    }

    return data;
}

bool KFileItemModel::lessThan(const ItemData *a, const ItemData *b, const QCollator &collator) const
{
    int result = 0;

    if (a->parent != b->parent) {
        const int expansionLevelA = expandedParentsCount(a);
        const int expansionLevelB = expandedParentsCount(b);

        // If b has a higher expansion level than a, check if a is a parent
        // of b, and make sure that both expansion levels are equal otherwise.
        for (int i = expansionLevelB; i > expansionLevelA; --i) {
            if (b->parent == a) {
                return true;
            }
            b = b->parent;
        }

        // If a has a higher expansion level than a, check if b is a parent
        // of a, and make sure that both expansion levels are equal otherwise.
        for (int i = expansionLevelA; i > expansionLevelB; --i) {
            if (a->parent == b) {
                return false;
            }
            a = a->parent;
        }

        Q_ASSERT(expandedParentsCount(a) == expandedParentsCount(b));

        // Compare the last parents of a and b which are different.
        while (a->parent != b->parent) {
            a = a->parent;
            b = b->parent;
        }
    }

    // Show hidden files and folders last
    if (m_sortHiddenLast) {
        const bool isHiddenA = a->item.isHidden();
        const bool isHiddenB = b->item.isHidden();
        if (isHiddenA && !isHiddenB) {
            return false;
        } else if (!isHiddenA && isHiddenB) {
            return true;
        }
    }

    if (m_sortDirsFirst || (ContentDisplaySettings::directorySizeCount() && m_sortRole == SizeRole)) {
        const bool isDirA = a->item.isDir();
        const bool isDirB = b->item.isDir();
        if (isDirA && !isDirB) {
            return true;
        } else if (!isDirA && isDirB) {
            return false;
        }
    }

    result = sortRoleCompare(a, b, collator);

    return (sortOrder() == Qt::AscendingOrder) ? result < 0 : result > 0;
}

void KFileItemModel::sort(const QList<KFileItemModel::ItemData *>::iterator &begin, const QList<KFileItemModel::ItemData *>::iterator &end) const
{
    auto lambdaLessThan = [&](const KFileItemModel::ItemData *a, const KFileItemModel::ItemData *b) {
        return lessThan(a, b, m_collator);
    };

    if (m_sortRole == NameRole || isRoleValueNatural(m_sortRole)) {
        // Sorting by string can be expensive, in particular if natural sorting is
        // enabled. Use all CPU cores to speed up the sorting process.
        static const int numberOfThreads = QThread::idealThreadCount();
        parallelMergeSort(begin, end, lambdaLessThan, numberOfThreads);
    } else {
        // Sorting by other roles is quite fast. Use only one thread to prevent
        // problems caused by non-reentrant comparison functions, see
        // https://bugs.kde.org/show_bug.cgi?id=312679
        mergeSort(begin, end, lambdaLessThan);
    }
}

int KFileItemModel::sortRoleCompare(const ItemData *a, const ItemData *b, const QCollator &collator) const
{
    // This function must never return 0, because that would break stable
    // sorting, which leads to all kinds of bugs.
    // See: https://bugs.kde.org/show_bug.cgi?id=433247
    // If two items have equal sort values, let the fallbacks at the bottom of
    // the function handle it.
    const KFileItem &itemA = a->item;
    const KFileItem &itemB = b->item;

    int result = 0;

    switch (m_sortRole) {
    case NameRole:
        // The name role is handled as default fallback after the switch
        break;

    case SizeRole: {
        if (ContentDisplaySettings::directorySizeCount() && itemA.isDir()) {
            // folders first then
            // items A and B are folders thanks to lessThan checks
            auto valueA = a->values.value("count");
            auto valueB = b->values.value("count");
            if (valueA.isNull()) {
                if (!valueB.isNull()) {
                    return -1;
                }
            } else if (valueB.isNull()) {
                return +1;
            } else {
                if (valueA.toLongLong() < valueB.toLongLong()) {
                    return -1;
                } else if (valueA.toLongLong() > valueB.toLongLong()) {
                    return +1;
                }
            }
            break;
        }

        KIO::filesize_t sizeA = 0;
        if (itemA.isDir()) {
            sizeA = a->values.value("size").toULongLong();
        } else {
            sizeA = itemA.size();
        }
        KIO::filesize_t sizeB = 0;
        if (itemB.isDir()) {
            sizeB = b->values.value("size").toULongLong();
        } else {
            sizeB = itemB.size();
        }
        if (sizeA < sizeB) {
            return -1;
        } else if (sizeA > sizeB) {
            return +1;
        }
        break;
    }

    case ModificationTimeRole: {
        const long long dateTimeA = itemA.entry().numberValue(KIO::UDSEntry::UDS_MODIFICATION_TIME, -1);
        const long long dateTimeB = itemB.entry().numberValue(KIO::UDSEntry::UDS_MODIFICATION_TIME, -1);
        if (dateTimeA < dateTimeB) {
            return -1;
        } else if (dateTimeA > dateTimeB) {
            return +1;
        }
        break;
    }

    case AccessTimeRole: {
        const long long dateTimeA = itemA.entry().numberValue(KIO::UDSEntry::UDS_ACCESS_TIME, -1);
        const long long dateTimeB = itemB.entry().numberValue(KIO::UDSEntry::UDS_ACCESS_TIME, -1);
        if (dateTimeA < dateTimeB) {
            return -1;
        } else if (dateTimeA > dateTimeB) {
            return +1;
        }
        break;
    }

    case CreationTimeRole: {
        const long long dateTimeA = itemA.entry().numberValue(KIO::UDSEntry::UDS_CREATION_TIME, -1);
        const long long dateTimeB = itemB.entry().numberValue(KIO::UDSEntry::UDS_CREATION_TIME, -1);
        if (dateTimeA < dateTimeB) {
            return -1;
        } else if (dateTimeA > dateTimeB) {
            return +1;
        }
        break;
    }

    case DeletionTimeRole: {
        const QDateTime dateTimeA = a->values.value("deletiontime").toDateTime();
        const QDateTime dateTimeB = b->values.value("deletiontime").toDateTime();
        if (dateTimeA < dateTimeB) {
            return -1;
        } else if (dateTimeA > dateTimeB) {
            return +1;
        }
        break;
    }

    case RatingRole:
    case WidthRole:
    case HeightRole:
    case PublisherRole:
    case PageCountRole:
    case WordCountRole:
    case LineCountRole:
    case TrackRole:
    case ReleaseYearRole: {
        result = a->values.value(roleForType(m_sortRole)).toInt() - b->values.value(roleForType(m_sortRole)).toInt();
        break;
    }

    case DimensionsRole: {
        const QByteArray role = roleForType(m_sortRole);
        const QSize dimensionsA = a->values.value(role).toSize();
        const QSize dimensionsB = b->values.value(role).toSize();

        if (dimensionsA.width() == dimensionsB.width()) {
            result = dimensionsA.height() - dimensionsB.height();
        } else {
            result = dimensionsA.width() - dimensionsB.width();
        }
        break;
    }

    default: {
        const QByteArray role = roleForType(m_sortRole);
        const QString roleValueA = a->values.value(role).toString();
        const QString roleValueB = b->values.value(role).toString();
        if (!roleValueA.isEmpty() && roleValueB.isEmpty()) {
            return -1;
        } else if (roleValueA.isEmpty() && !roleValueB.isEmpty()) {
            return +1;
        } else if (isRoleValueNatural(m_sortRole)) {
            result = stringCompare(roleValueA, roleValueB, collator);
        } else {
            result = QString::compare(roleValueA, roleValueB);
        }
        break;
    }
    }

    if (result != 0) {
        // The current sort role was sufficient to define an order
        return result;
    }

    // Fallback #1: Compare the text of the items
    result = stringCompare(itemA.text(), itemB.text(), collator);
    if (result != 0) {
        return result;
    }

    // Fallback #2: KFileItem::text() may not be unique in case UDS_DISPLAY_NAME is used
    result = stringCompare(itemA.name(), itemB.name(), collator);
    if (result != 0) {
        return result;
    }

    // Fallback #3: It must be assured that the sort order is always unique even if two values have been
    // equal. In this case a comparison of the URL is done which is unique in all cases
    // within KDirLister.
    return QString::compare(itemA.url().url(), itemB.url().url(), Qt::CaseSensitive);
}

int KFileItemModel::stringCompare(const QString &a, const QString &b, const QCollator &collator) const
{
    QMutexLocker collatorLock(s_collatorMutex());

    if (m_naturalSorting) {
        return collator.compare(a, b);
    }

    const int result = QString::compare(a, b, collator.caseSensitivity());
    if (result != 0 || collator.caseSensitivity() == Qt::CaseSensitive) {
        // Only return the result, if the strings are not equal. If they are equal by a case insensitive
        // comparison, still a deterministic sort order is required. A case sensitive
        // comparison is done as fallback.
        return result;
    }

    return QString::compare(a, b, Qt::CaseSensitive);
}

QList<QPair<int, QVariant>> KFileItemModel::nameRoleGroups() const
{
    Q_ASSERT(!m_itemData.isEmpty());

    const int maxIndex = count() - 1;
    QList<QPair<int, QVariant>> groups;

    QString groupValue;
    QChar firstChar;
    for (int i = 0; i <= maxIndex; ++i) {
        if (isChildItem(i)) {
            continue;
        }

        const QString name = m_itemData.at(i)->item.text();

        // Use the first character of the name as group indication
        QChar newFirstChar = name.at(0).toUpper();
        if (newFirstChar == QLatin1Char('~') && name.length() > 1) {
            newFirstChar = name.at(1).toUpper();
        }

        if (firstChar != newFirstChar) {
            QString newGroupValue;
            if (newFirstChar.isLetter()) {
                if (m_collator.compare(newFirstChar, QChar(QLatin1Char('A'))) >= 0 && m_collator.compare(newFirstChar, QChar(QLatin1Char('Z'))) <= 0) {
                    // WARNING! Symbols based on latin 'Z' like 'Z' with acute are treated wrong as non Latin and put in a new group.

                    // Try to find a matching group in the range 'A' to 'Z'.
                    static std::vector<QChar> lettersAtoZ;
                    lettersAtoZ.reserve('Z' - 'A' + 1);
                    if (lettersAtoZ.empty()) {
                        for (char c = 'A'; c <= 'Z'; ++c) {
                            lettersAtoZ.push_back(QLatin1Char(c));
                        }
                    }

                    auto localeAwareLessThan = [this](QChar c1, QChar c2) -> bool {
                        return m_collator.compare(c1, c2) < 0;
                    };

                    std::vector<QChar>::iterator it = std::lower_bound(lettersAtoZ.begin(), lettersAtoZ.end(), newFirstChar, localeAwareLessThan);
                    if (it != lettersAtoZ.end()) {
                        if (localeAwareLessThan(newFirstChar, *it)) {
                            // newFirstChar belongs to the group preceding *it.
                            // Example: for an umlaut 'A' in the German locale, *it would be 'B' now.
                            --it;
                        }
                        newGroupValue = *it;
                    }

                } else {
                    // Symbols from non Latin-based scripts
                    newGroupValue = newFirstChar;
                }
            } else if (newFirstChar >= QLatin1Char('0') && newFirstChar <= QLatin1Char('9')) {
                // Apply group '0 - 9' for any name that starts with a digit
                newGroupValue = i18nc("@title:group Groups that start with a digit", "0 - 9");
            } else {
                newGroupValue = i18nc("@title:group", "Others");
            }

            if (newGroupValue != groupValue) {
                groupValue = newGroupValue;
                groups.append(QPair<int, QVariant>(i, newGroupValue));
            }

            firstChar = newFirstChar;
        }
    }
    return groups;
}

QList<QPair<int, QVariant>> KFileItemModel::sizeRoleGroups() const
{
    Q_ASSERT(!m_itemData.isEmpty());

    const int maxIndex = count() - 1;
    QList<QPair<int, QVariant>> groups;

    QString groupValue;
    for (int i = 0; i <= maxIndex; ++i) {
        if (isChildItem(i)) {
            continue;
        }

        const KFileItem &item = m_itemData.at(i)->item;
        KIO::filesize_t fileSize = !item.isNull() ? item.size() : ~0U;
        QString newGroupValue;
        if (!item.isNull() && item.isDir()) {
            if (ContentDisplaySettings::directorySizeCount() || m_sortDirsFirst) {
                newGroupValue = i18nc("@title:group Size", "Folders");
            } else {
                fileSize = m_itemData.at(i)->values.value("size").toULongLong();
            }
        }

        if (newGroupValue.isEmpty()) {
            if (fileSize < 5 * 1024 * 1024) { // < 5 MB
                newGroupValue = i18nc("@title:group Size", "Small");
            } else if (fileSize < 10 * 1024 * 1024) { // < 10 MB
                newGroupValue = i18nc("@title:group Size", "Medium");
            } else {
                newGroupValue = i18nc("@title:group Size", "Big");
            }
        }

        if (newGroupValue != groupValue) {
            groupValue = newGroupValue;
            groups.append(QPair<int, QVariant>(i, newGroupValue));
        }
    }

    return groups;
}

QList<QPair<int, QVariant>> KFileItemModel::timeRoleGroups(const std::function<QDateTime(const ItemData *)> &fileTimeCb) const
{
    Q_ASSERT(!m_itemData.isEmpty());

    const int maxIndex = count() - 1;
    QList<QPair<int, QVariant>> groups;

    const QDate currentDate = QDate::currentDate();

    QDate previousFileDate;
    QString groupValue;
    for (int i = 0; i <= maxIndex; ++i) {
        if (isChildItem(i)) {
            continue;
        }

        const QDateTime fileTime = fileTimeCb(m_itemData.at(i));
        const QDate fileDate = fileTime.date();
        if (fileDate == previousFileDate) {
            // The current item is in the same group as the previous item
            continue;
        }
        previousFileDate = fileDate;

        const int daysDistance = fileDate.daysTo(currentDate);

        QString newGroupValue;
        if (currentDate.year() == fileDate.year() && currentDate.month() == fileDate.month()) {
            switch (daysDistance / 7) {
            case 0:
                switch (daysDistance) {
                case 0:
                    newGroupValue = i18nc("@title:group Date", "Today");
                    break;
                case 1:
                    newGroupValue = i18nc("@title:group Date", "Yesterday");
                    break;
                default:
                    newGroupValue = fileTime.toString(i18nc("@title:group Date: The week day name: dddd", "dddd"));
                    newGroupValue = i18nc(
                        "Can be used to script translation of \"dddd\""
                        "with context @title:group Date",
                        "%1",
                        newGroupValue);
                }
                break;
            case 1:
                newGroupValue = i18nc("@title:group Date", "One Week Ago");
                break;
            case 2:
                newGroupValue = i18nc("@title:group Date", "Two Weeks Ago");
                break;
            case 3:
                newGroupValue = i18nc("@title:group Date", "Three Weeks Ago");
                break;
            case 4:
            case 5:
                newGroupValue = i18nc("@title:group Date", "Earlier this Month");
                break;
            default:
                Q_ASSERT(false);
            }
        } else {
            const QDate lastMonthDate = currentDate.addMonths(-1);
            if (lastMonthDate.year() == fileDate.year() && lastMonthDate.month() == fileDate.month()) {
                if (daysDistance == 1) {
                    const KLocalizedString format = ki18nc(
                        "@title:group Date: "
                        "MMMM is full month name in current locale, and yyyy is "
                        "full year number. You must keep the ' don't use any fancy \" or « or similar. The ' is not shown to the user, it's there to mark a "
                        "part of the text that should not be formatted as a date",
                        "'Yesterday' (MMMM, yyyy)");
                    const QString translatedFormat = format.toString();
                    if (translatedFormat.count(QLatin1Char('\'')) == 2) {
                        newGroupValue = fileTime.toString(translatedFormat);
                        newGroupValue = i18nc(
                            "Can be used to script translation of "
                            "\"'Yesterday' (MMMM, yyyy)\" with context @title:group Date",
                            "%1",
                            newGroupValue);
                    } else {
                        qCWarning(DolphinDebug).nospace()
                            << "A wrong translation was found: " << translatedFormat << ". Please file a bug report at bugs.kde.org";
                        const QString untranslatedFormat = format.toString({QLatin1String("en_US")});
                        newGroupValue = fileTime.toString(untranslatedFormat);
                    }
                } else if (daysDistance <= 7) {
                    newGroupValue =
                        fileTime.toString(i18nc("@title:group Date: "
                                                "The week day name: dddd, MMMM is full month name "
                                                "in current locale, and yyyy is full year number.",
                                                "dddd (MMMM, yyyy)"));
                    newGroupValue = i18nc(
                        "Can be used to script translation of "
                        "\"dddd (MMMM, yyyy)\" with context @title:group Date",
                        "%1",
                        newGroupValue);
                } else if (daysDistance <= 7 * 2) {
                    const KLocalizedString format = ki18nc(
                        "@title:group Date: "
                        "MMMM is full month name in current locale, and yyyy is "
                        "full year number. You must keep the ' don't use any fancy \" or « or similar. The ' is not shown to the user, it's there to mark a "
                        "part of the text that should not be formatted as a date",
                        "'One Week Ago' (MMMM, yyyy)");
                    const QString translatedFormat = format.toString();
                    if (translatedFormat.count(QLatin1Char('\'')) == 2) {
                        newGroupValue = fileTime.toString(translatedFormat);
                        newGroupValue = i18nc(
                            "Can be used to script translation of "
                            "\"'One Week Ago' (MMMM, yyyy)\" with context @title:group Date",
                            "%1",
                            newGroupValue);
                    } else {
                        qCWarning(DolphinDebug).nospace()
                            << "A wrong translation was found: " << translatedFormat << ". Please file a bug report at bugs.kde.org";
                        const QString untranslatedFormat = format.toString({QLatin1String("en_US")});
                        newGroupValue = fileTime.toString(untranslatedFormat);
                    }
                } else if (daysDistance <= 7 * 3) {
                    const KLocalizedString format = ki18nc(
                        "@title:group Date: "
                        "MMMM is full month name in current locale, and yyyy is "
                        "full year number. You must keep the ' don't use any fancy \" or « or similar. The ' is not shown to the user, it's there to mark a "
                        "part of the text that should not be formatted as a date",
                        "'Two Weeks Ago' (MMMM, yyyy)");
                    const QString translatedFormat = format.toString();
                    if (translatedFormat.count(QLatin1Char('\'')) == 2) {
                        newGroupValue = fileTime.toString(translatedFormat);
                        newGroupValue = i18nc(
                            "Can be used to script translation of "
                            "\"'Two Weeks Ago' (MMMM, yyyy)\" with context @title:group Date",
                            "%1",
                            newGroupValue);
                    } else {
                        qCWarning(DolphinDebug).nospace()
                            << "A wrong translation was found: " << translatedFormat << ". Please file a bug report at bugs.kde.org";
                        const QString untranslatedFormat = format.toString({QLatin1String("en_US")});
                        newGroupValue = fileTime.toString(untranslatedFormat);
                    }
                } else if (daysDistance <= 7 * 4) {
                    const KLocalizedString format = ki18nc(
                        "@title:group Date: "
                        "MMMM is full month name in current locale, and yyyy is "
                        "full year number. You must keep the ' don't use any fancy \" or « or similar. The ' is not shown to the user, it's there to mark a "
                        "part of the text that should not be formatted as a date",
                        "'Three Weeks Ago' (MMMM, yyyy)");
                    const QString translatedFormat = format.toString();
                    if (translatedFormat.count(QLatin1Char('\'')) == 2) {
                        newGroupValue = fileTime.toString(translatedFormat);
                        newGroupValue = i18nc(
                            "Can be used to script translation of "
                            "\"'Three Weeks Ago' (MMMM, yyyy)\" with context @title:group Date",
                            "%1",
                            newGroupValue);
                    } else {
                        qCWarning(DolphinDebug).nospace()
                            << "A wrong translation was found: " << translatedFormat << ". Please file a bug report at bugs.kde.org";
                        const QString untranslatedFormat = format.toString({QLatin1String("en_US")});
                        newGroupValue = fileTime.toString(untranslatedFormat);
                    }
                } else {
                    const KLocalizedString format = ki18nc(
                        "@title:group Date: "
                        "MMMM is full month name in current locale, and yyyy is "
                        "full year number. You must keep the ' don't use any fancy \" or « or similar. The ' is not shown to the user, it's there to mark a "
                        "part of the text that should not be formatted as a date",
                        "'Earlier on' MMMM, yyyy");
                    const QString translatedFormat = format.toString();
                    if (translatedFormat.count(QLatin1Char('\'')) == 2) {
                        newGroupValue = fileTime.toString(translatedFormat);
                        newGroupValue = i18nc(
                            "Can be used to script translation of "
                            "\"'Earlier on' MMMM, yyyy\" with context @title:group Date",
                            "%1",
                            newGroupValue);
                    } else {
                        qCWarning(DolphinDebug).nospace()
                            << "A wrong translation was found: " << translatedFormat << ". Please file a bug report at bugs.kde.org";
                        const QString untranslatedFormat = format.toString({QLatin1String("en_US")});
                        newGroupValue = fileTime.toString(untranslatedFormat);
                    }
                }
            } else {
                newGroupValue =
                    fileTime.toString(i18nc("@title:group "
                                            "The month and year: MMMM is full month name in current locale, "
                                            "and yyyy is full year number",
                                            "MMMM, yyyy"));
                newGroupValue = i18nc(
                    "Can be used to script translation of "
                    "\"MMMM, yyyy\" with context @title:group Date",
                    "%1",
                    newGroupValue);
            }
        }

        if (newGroupValue != groupValue) {
            groupValue = newGroupValue;
            groups.append(QPair<int, QVariant>(i, newGroupValue));
        }
    }

    return groups;
}

QList<QPair<int, QVariant>> KFileItemModel::permissionRoleGroups() const
{
    Q_ASSERT(!m_itemData.isEmpty());

    const int maxIndex = count() - 1;
    QList<QPair<int, QVariant>> groups;

    QString permissionsString;
    QString groupValue;
    for (int i = 0; i <= maxIndex; ++i) {
        if (isChildItem(i)) {
            continue;
        }

        const ItemData *itemData = m_itemData.at(i);
        const QString newPermissionsString = itemData->values.value("permissions").toString();
        if (newPermissionsString == permissionsString) {
            continue;
        }
        permissionsString = newPermissionsString;

        const QFileInfo info(itemData->item.url().toLocalFile());

        // Set user string
        QString user;
        if (info.permission(QFile::ReadUser)) {
            user = i18nc("@item:intext Access permission, concatenated", "Read, ");
        }
        if (info.permission(QFile::WriteUser)) {
            user += i18nc("@item:intext Access permission, concatenated", "Write, ");
        }
        if (info.permission(QFile::ExeUser)) {
            user += i18nc("@item:intext Access permission, concatenated", "Execute, ");
        }
        user = user.isEmpty() ? i18nc("@item:intext Access permission, concatenated", "Forbidden") : user.mid(0, user.length() - 2);

        // Set group string
        QString group;
        if (info.permission(QFile::ReadGroup)) {
            group = i18nc("@item:intext Access permission, concatenated", "Read, ");
        }
        if (info.permission(QFile::WriteGroup)) {
            group += i18nc("@item:intext Access permission, concatenated", "Write, ");
        }
        if (info.permission(QFile::ExeGroup)) {
            group += i18nc("@item:intext Access permission, concatenated", "Execute, ");
        }
        group = group.isEmpty() ? i18nc("@item:intext Access permission, concatenated", "Forbidden") : group.mid(0, group.length() - 2);

        // Set others string
        QString others;
        if (info.permission(QFile::ReadOther)) {
            others = i18nc("@item:intext Access permission, concatenated", "Read, ");
        }
        if (info.permission(QFile::WriteOther)) {
            others += i18nc("@item:intext Access permission, concatenated", "Write, ");
        }
        if (info.permission(QFile::ExeOther)) {
            others += i18nc("@item:intext Access permission, concatenated", "Execute, ");
        }
        others = others.isEmpty() ? i18nc("@item:intext Access permission, concatenated", "Forbidden") : others.mid(0, others.length() - 2);

        const QString newGroupValue = i18nc("@title:group Files and folders by permissions", "User: %1 | Group: %2 | Others: %3", user, group, others);
        if (newGroupValue != groupValue) {
            groupValue = newGroupValue;
            groups.append(QPair<int, QVariant>(i, newGroupValue));
        }
    }

    return groups;
}

QList<QPair<int, QVariant>> KFileItemModel::ratingRoleGroups() const
{
    Q_ASSERT(!m_itemData.isEmpty());

    const int maxIndex = count() - 1;
    QList<QPair<int, QVariant>> groups;

    int groupValue = -1;
    for (int i = 0; i <= maxIndex; ++i) {
        if (isChildItem(i)) {
            continue;
        }
        const int newGroupValue = m_itemData.at(i)->values.value("rating", 0).toInt();
        if (newGroupValue != groupValue) {
            groupValue = newGroupValue;
            groups.append(QPair<int, QVariant>(i, newGroupValue));
        }
    }

    return groups;
}

QList<QPair<int, QVariant>> KFileItemModel::genericStringRoleGroups(const QByteArray &role) const
{
    Q_ASSERT(!m_itemData.isEmpty());

    const int maxIndex = count() - 1;
    QList<QPair<int, QVariant>> groups;

    bool isFirstGroupValue = true;
    QString groupValue;
    for (int i = 0; i <= maxIndex; ++i) {
        if (isChildItem(i)) {
            continue;
        }
        const QString newGroupValue = m_itemData.at(i)->values.value(role).toString();
        if (newGroupValue != groupValue || isFirstGroupValue) {
            groupValue = newGroupValue;
            groups.append(QPair<int, QVariant>(i, newGroupValue));
            isFirstGroupValue = false;
        }
    }

    return groups;
}

void KFileItemModel::emitSortProgress(int resolvedCount)
{
    // Be tolerant against a resolvedCount with a wrong range.
    // Although there should not be a case where KFileItemModelRolesUpdater
    // (= caller) provides a wrong range, it is important to emit
    // a useful progress information even if there is an unexpected
    // implementation issue.

    const int itemCount = count();
    if (resolvedCount >= itemCount) {
        m_sortingProgressPercent = -1;
        if (m_resortAllItemsTimer->isActive()) {
            m_resortAllItemsTimer->stop();
            resortAllItems();
        }

        Q_EMIT directorySortingProgress(100);
    } else if (itemCount > 0) {
        resolvedCount = qBound(0, resolvedCount, itemCount);

        const int progress = resolvedCount * 100 / itemCount;
        if (m_sortingProgressPercent != progress) {
            m_sortingProgressPercent = progress;
            Q_EMIT directorySortingProgress(progress);
        }
    }
}

const KFileItemModel::RoleInfoMap *KFileItemModel::rolesInfoMap(int &count)
{
    static const RoleInfoMap rolesInfoMap[] = {
        // clang-format off
    //  |         role           |        roleType        |                role translation          |         group translation                                        | requires Baloo | requires indexer
        { nullptr,               NoRole,                  KLazyLocalizedString(),                    KLazyLocalizedString(),        KLazyLocalizedString(),                    false,           false },
        { "text",                NameRole,                kli18nc("@label", "Name"),                 KLazyLocalizedString(),        KLazyLocalizedString(),                    false,           false },
        { "size",                SizeRole,                kli18nc("@label", "Size"),                 KLazyLocalizedString(),        KLazyLocalizedString(),                    false,           false },
        { "modificationtime",    ModificationTimeRole,    kli18nc("@label", "Modified"),             KLazyLocalizedString(),        kli18nc("@tooltip", "The date format can be selected in settings."),                    false,           false },
        { "creationtime",        CreationTimeRole,        kli18nc("@label", "Created"),              KLazyLocalizedString(),        kli18nc("@tooltip", "The date format can be selected in settings."),                    false,           false },
        { "accesstime",          AccessTimeRole,          kli18nc("@label", "Accessed"),             KLazyLocalizedString(),        kli18nc("@tooltip", "The date format can be selected in settings."),                    false,           false },
        { "type",                TypeRole,                kli18nc("@label", "Type"),                 KLazyLocalizedString(),        KLazyLocalizedString(),                    false,           false },
        { "rating",              RatingRole,              kli18nc("@label", "Rating"),               KLazyLocalizedString(),        KLazyLocalizedString(),                    true,            false },
        { "tags",                TagsRole,                kli18nc("@label", "Tags"),                 KLazyLocalizedString(),        KLazyLocalizedString(),                    true,            false },
        { "comment",             CommentRole,             kli18nc("@label", "Comment"),              KLazyLocalizedString(),        KLazyLocalizedString(),                    true,            false },
        { "title",               TitleRole,               kli18nc("@label", "Title"),                kli18nc("@label", "Document"), KLazyLocalizedString(),                    true,            true  },
        { "author",              AuthorRole,              kli18nc("@label", "Author"),               kli18nc("@label", "Document"), KLazyLocalizedString(),                    true,            true  },
        { "publisher",           PublisherRole,           kli18nc("@label", "Publisher"),            kli18nc("@label", "Document"), KLazyLocalizedString(),                    true,            true  },
        { "pageCount",           PageCountRole,           kli18nc("@label", "Page Count"),           kli18nc("@label", "Document"), KLazyLocalizedString(),                    true,            true  },
        { "wordCount",           WordCountRole,           kli18nc("@label", "Word Count"),           kli18nc("@label", "Document"), KLazyLocalizedString(),                    true,            true  },
        { "lineCount",           LineCountRole,           kli18nc("@label", "Line Count"),           kli18nc("@label", "Document"), KLazyLocalizedString(),                    true,            true  },
        { "imageDateTime",       ImageDateTimeRole,       kli18nc("@label", "Date Photographed"),    kli18nc("@label", "Image"),    KLazyLocalizedString(),                    true,            true  },
        { "dimensions",          DimensionsRole,          kli18nc("@label width x height", "Dimensions"), kli18nc("@label", "Image"), KLazyLocalizedString(),                  true,            true  },
        { "width",               WidthRole,               kli18nc("@label", "Width"),                kli18nc("@label", "Image"),    KLazyLocalizedString(),                    true,            true  },
        { "height",              HeightRole,              kli18nc("@label", "Height"),               kli18nc("@label", "Image"),    KLazyLocalizedString(),                    true,            true  },
        { "orientation",         OrientationRole,         kli18nc("@label", "Orientation"),          kli18nc("@label", "Image"),    KLazyLocalizedString(),                    true,            true  },
        { "artist",              ArtistRole,              kli18nc("@label", "Artist"),               kli18nc("@label", "Audio"),    KLazyLocalizedString(),                    true,            true  },
        { "genre",               GenreRole,               kli18nc("@label", "Genre"),                kli18nc("@label", "Audio"),    KLazyLocalizedString(),                    true,            true  },
        { "album",               AlbumRole,               kli18nc("@label", "Album"),                kli18nc("@label", "Audio"),    KLazyLocalizedString(),                    true,            true  },
        { "duration",            DurationRole,            kli18nc("@label", "Duration"),             kli18nc("@label", "Audio"),    KLazyLocalizedString(),                    true,            true  },
        { "bitrate",             BitrateRole,             kli18nc("@label", "Bitrate"),              kli18nc("@label", "Audio"),    KLazyLocalizedString(),                    true,            true  },
        { "track",               TrackRole,               kli18nc("@label", "Track"),                kli18nc("@label", "Audio"),    KLazyLocalizedString(),                    true,            true  },
        { "releaseYear",         ReleaseYearRole,         kli18nc("@label", "Release Year"),         kli18nc("@label", "Audio"),    KLazyLocalizedString(),                    true,            true  },
        { "aspectRatio",         AspectRatioRole,         kli18nc("@label", "Aspect Ratio"),         kli18nc("@label", "Video"),    KLazyLocalizedString(),                    true,            true  },
        { "frameRate",           FrameRateRole,           kli18nc("@label", "Frame Rate"),           kli18nc("@label", "Video"),    KLazyLocalizedString(),                    true,            true  },
        { "path",                PathRole,                kli18nc("@label", "Path"),                 kli18nc("@label", "Other"),    KLazyLocalizedString(),                    false,           false },
        { "extension",           ExtensionRole,           kli18nc("@label", "File Extension"),       kli18nc("@label", "Other"),    KLazyLocalizedString(),                    false,           false },
        { "deletiontime",        DeletionTimeRole,        kli18nc("@label", "Deletion Time"),        kli18nc("@label", "Other"),    KLazyLocalizedString(),                    false,           false },
        { "destination",         DestinationRole,         kli18nc("@label", "Link Destination"),     kli18nc("@label", "Other"),    KLazyLocalizedString(),                    false,           false },
        { "originUrl",           OriginUrlRole,           kli18nc("@label", "Downloaded From"),      kli18nc("@label", "Other"),    KLazyLocalizedString(),                    true,            false },
        { "permissions",         PermissionsRole,         kli18nc("@label", "Permissions"),          kli18nc("@label", "Other"),    kli18nc("@tooltip", "The permission format can be changed in settings. Options are Symbolic, Numeric (Octal) or Combined formats"),        false,           false },
        { "owner",               OwnerRole,               kli18nc("@label", "Owner"),                kli18nc("@label", "Other"),    KLazyLocalizedString(),                    false,           false },
        { "group",               GroupRole,               kli18nc("@label", "User Group"),           kli18nc("@label", "Other"),    KLazyLocalizedString(),                    false,           false },
    };
    // clang-format on

    count = sizeof(rolesInfoMap) / sizeof(RoleInfoMap);
    return rolesInfoMap;
}

void KFileItemModel::determineMimeTypes(const KFileItemList &items, int timeout)
{
    QElapsedTimer timer;
    timer.start();
    for (const KFileItem &item : items) {
        // Only determine mime types for files here. For directories,
        // KFileItem::determineMimeType() reads the .directory file inside to
        // load the icon, but this is not necessary at all if we just need the
        // type. Some special code for setting the correct mime type for
        // directories is in retrieveData().
        if (!item.isDir()) {
            item.determineMimeType();
        }

        if (timer.elapsed() > timeout) {
            // Don't block the user interface, let the remaining items
            // be resolved asynchronously.
            return;
        }
    }
}

QByteArray KFileItemModel::sharedValue(const QByteArray &value)
{
    static QSet<QByteArray> pool;
    const QSet<QByteArray>::const_iterator it = pool.constFind(value);

    if (it != pool.constEnd()) {
        return *it;
    } else {
        pool.insert(value);
        return value;
    }
}

bool KFileItemModel::isConsistent() const
{
    // m_items may contain less items than m_itemData because m_items
    // is populated lazily, see KFileItemModel::index(const QUrl& url).
    if (m_items.count() > m_itemData.count()) {
        return false;
    }

    for (int i = 0, iMax = count(); i < iMax; ++i) {
        // Check if m_items and m_itemData are consistent.
        const KFileItem item = fileItem(i);
        if (item.isNull()) {
            qCWarning(DolphinDebug) << "Item" << i << "is null";
            return false;
        }

        const int itemIndex = index(item);
        if (itemIndex != i) {
            qCWarning(DolphinDebug) << "Item" << i << "has a wrong index:" << itemIndex;
            return false;
        }

        // Check if the items are sorted correctly.
        if (i > 0 && !lessThan(m_itemData.at(i - 1), m_itemData.at(i), m_collator)) {
            qCWarning(DolphinDebug) << "The order of items" << i - 1 << "and" << i << "is wrong:" << fileItem(i - 1) << fileItem(i);
            return false;
        }

        // Check if all parent-child relationships are consistent.
        const ItemData *data = m_itemData.at(i);
        const ItemData *parent = data->parent;
        if (parent) {
            if (expandedParentsCount(data) != expandedParentsCount(parent) + 1) {
                qCWarning(DolphinDebug) << "expandedParentsCount is inconsistent for parent" << parent->item << "and child" << data->item;
                return false;
            }

            const int parentIndex = index(parent->item);
            if (parentIndex >= i) {
                qCWarning(DolphinDebug) << "Index" << parentIndex << "of parent" << parent->item << "is not smaller than index" << i << "of child"
                                        << data->item;
                return false;
            }
        }
    }

    return true;
}

void KFileItemModel::slotListerError(KIO::Job *job)
{
    if (job->error() == KIO::ERR_IS_FILE) {
        if (auto *listJob = qobject_cast<KIO::ListJob *>(job)) {
            Q_EMIT urlIsFileError(listJob->url());
        }
    } else {
        const QString errorString = job->errorString();
        Q_EMIT errorMessage(!errorString.isEmpty() ? errorString : i18nc("@info:status", "Unknown error."));
    }
}<|MERGE_RESOLUTION|>--- conflicted
+++ resolved
@@ -263,11 +263,7 @@
 void KFileItemModel::setShowHiddenFiles(bool show)
 {
     m_dirLister->setShowHiddenFiles(show);
-<<<<<<< HEAD
-=======
-#endif
     setShowTrashMime(show);
->>>>>>> ea56e1f7
     m_dirLister->emitChanges();
     if (show) {
         dispatchPendingItemsToInsert();
