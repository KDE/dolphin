/***************************************************************************
 *   Copyright (C) 2006 by Peter Penz (peter.penz@gmx.at) and              *
 *   and Patrice Tremblay                                                  *
 *                                                                         *
 *   This program is free software; you can redistribute it and/or modify  *
 *   it under the terms of the GNU General Public License as published by  *
 *   the Free Software Foundation; either version 2 of the License, or     *
 *   (at your option) any later version.                                   *
 *                                                                         *
 *   This program is distributed in the hope that it will be useful,       *
 *   but WITHOUT ANY WARRANTY; without even the implied warranty of        *
 *   MERCHANTABILITY or FITNESS FOR A PARTICULAR PURPOSE.  See the         *
 *   GNU General Public License for more details.                          *
 *                                                                         *
 *   You should have received a copy of the GNU General Public License     *
 *   along with this program; if not, write to the                         *
 *   Free Software Foundation, Inc.,                                       *
 *   51 Franklin Street, Fifth Floor, Boston, MA  02110-1301  USA          *
 ***************************************************************************/

#include "statusbarspaceinfo.h"

#include "spaceinfoobserver.h"

#include <KLocale>
#include <KIO/Job>

#include <QKeyEvent>

StatusBarSpaceInfo::StatusBarSpaceInfo(QWidget* parent) :
    KCapacityBar(KCapacityBar::DrawTextInline, parent),
    m_observer(0)
{
<<<<<<< HEAD
    // Use a timer to update the space information. Polling is useful
    // here, as files can be deleted/added outside the scope of Dolphin.
    m_timer = new QTimer(this);
    connect(m_timer, &QTimer::timeout, this, &StatusBarSpaceInfo::calculateSpaceInfo);
=======
>>>>>>> 4fe788f1
}

StatusBarSpaceInfo::~StatusBarSpaceInfo()
{
}

void StatusBarSpaceInfo::setUrl(const KUrl& url)
{
    if (m_url != url) {
        m_url = url;
        if (m_observer) {
            m_observer->setUrl(url);
        }
    }
}

KUrl StatusBarSpaceInfo::url() const
{
    return m_url;
}

void StatusBarSpaceInfo::showEvent(QShowEvent* event)
{
    KCapacityBar::showEvent(event);
    m_observer.reset(new SpaceInfoObserver(m_url, this));
    slotValuesChanged();
    connect(m_observer.data(), SIGNAL(valuesChanged()), this, SLOT(slotValuesChanged()));
}

void StatusBarSpaceInfo::hideEvent(QHideEvent* event)
{
    m_observer.reset();
    KCapacityBar::hideEvent(event);
}

void StatusBarSpaceInfo::slotValuesChanged()
{
    Q_ASSERT(m_observer);
    const quint64 size = m_observer->size();
    if (size == 0) {
        setText(i18nc("@info:status", "Unknown size"));
        setValue(0);
        update();
    } else {
        const quint64 available = m_observer->available();
        const quint64 used = size - available;
        const int percentUsed = qRound(100.0 * qreal(used) / qreal(size));

        setText(i18nc("@info:status Free disk space", "%1 free", KIO::convertSize(available)));
        setUpdatesEnabled(false);
        setValue(percentUsed);
        setUpdatesEnabled(true);
        update();
    }
}

#include "statusbarspaceinfo.moc"<|MERGE_RESOLUTION|>--- conflicted
+++ resolved
@@ -31,13 +31,6 @@
     KCapacityBar(KCapacityBar::DrawTextInline, parent),
     m_observer(0)
 {
-<<<<<<< HEAD
-    // Use a timer to update the space information. Polling is useful
-    // here, as files can be deleted/added outside the scope of Dolphin.
-    m_timer = new QTimer(this);
-    connect(m_timer, &QTimer::timeout, this, &StatusBarSpaceInfo::calculateSpaceInfo);
-=======
->>>>>>> 4fe788f1
 }
 
 StatusBarSpaceInfo::~StatusBarSpaceInfo()
