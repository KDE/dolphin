--- conflicted
+++ resolved
@@ -41,10 +41,7 @@
 #include <kmenu.h>
 #include <kmimetyperesolver.h>
 #include <konq_operations.h>
-<<<<<<< HEAD
 #include <konqmimedata.h>
-=======
->>>>>>> 45a1074b
 #include <ktoggleaction.h>
 #include <kurl.h>
 
@@ -757,11 +754,7 @@
 
     m_fileItemDelegate->setShowInformation(info);
 
-<<<<<<< HEAD
-    emit additionalInfoChanged(); // will call updateAdditionalInfoActions just below
-=======
     emit additionalInfoChanged();
->>>>>>> 45a1074b
 }
 
 void DolphinView::updateAdditionalInfoActions(KActionCollection* collection)
@@ -1188,111 +1181,4 @@
     return ret;
 }
 
-<<<<<<< HEAD
-KAction* DolphinView::createRenameAction(KActionCollection* collection)
-{
-    KAction* rename = collection->addAction("rename");
-    rename->setText(i18nc("@action:inmenu File", "Rename..."));
-    rename->setShortcut(Qt::Key_F2);
-    return rename;
-}
-
-KAction* DolphinView::createMoveToTrashAction(KActionCollection* collection)
-{
-    KAction* moveToTrash = collection->addAction("move_to_trash");
-    moveToTrash->setText(i18nc("@action:inmenu File", "Move to Trash"));
-    moveToTrash->setIcon(KIcon("user-trash"));
-    moveToTrash->setShortcut(QKeySequence::Delete);
-    return moveToTrash;
-}
-
-KAction* DolphinView::createDeleteAction(KActionCollection* collection)
-{
-    KAction* deleteAction = collection->addAction("delete");
-    deleteAction->setIcon(KIcon("edit-delete"));
-    deleteAction->setText(i18nc("@action:inmenu File", "Delete"));
-    deleteAction->setShortcut(Qt::SHIFT | Qt::Key_Delete);
-    return deleteAction;
-}
-
-KAction* DolphinView::createNewDirAction(KActionCollection* collection)
-{
-    // This action doesn't appear in the GUI, it's for the shortcut only.
-    // KNewMenu takes care of the GUI stuff.
-    KAction* newDirAction = collection->addAction("create_dir");
-    newDirAction->setText(i18n("Create Folder..."));
-    newDirAction->setShortcut(Qt::Key_F10);
-    return newDirAction;
-}
-
-KAction* DolphinView::createSortDescendingAction(KActionCollection* collection)
-{
-    KToggleAction* sortDescending = collection->add<KToggleAction>("descending");
-    sortDescending->setText(i18nc("@action:inmenu Sort", "Descending"));
-    return sortDescending;
-}
-
-KAction* DolphinView::createShowPreviewAction(KActionCollection* collection)
-{
-    KToggleAction* showPreview = collection->add<KToggleAction>("show_preview");
-    showPreview->setText(i18nc("@action:intoolbar", "Preview"));
-    showPreview->setIcon(KIcon("view-preview"));
-    return showPreview;
-}
-
-KAction* DolphinView::createShowInGroupsAction(KActionCollection* collection)
-{
-    KToggleAction* showInGroups = collection->add<KToggleAction>("show_in_groups");
-    showInGroups->setText(i18nc("@action:inmenu View", "Show in Groups"));
-    return showInGroups;
-}
-
-KAction* DolphinView::createShowHiddenFilesAction(KActionCollection* collection)
-{
-    KToggleAction* showHiddenFiles = collection->add<KToggleAction>("show_hidden_files");
-    showHiddenFiles->setText(i18nc("@action:inmenu View", "Show Hidden Files"));
-    showHiddenFiles->setShortcut(Qt::ALT | Qt::Key_Period);
-    return showHiddenFiles;
-}
-
-QActionGroup* DolphinView::createAdditionalInformationActionGroup(KActionCollection* collection)
-{
-    QActionGroup* showInformationGroup = new QActionGroup(collection);
-    showInformationGroup->setExclusive(false);
-
-    KToggleAction* showSizeInfo = collection->add<KToggleAction>("show_size_info");
-    showSizeInfo->setText(i18nc("@action:inmenu Additional information", "Size"));
-    showSizeInfo->setData(KFileItemDelegate::Size);
-    showSizeInfo->setActionGroup(showInformationGroup);
-
-    KToggleAction* showDateInfo = collection->add<KToggleAction>("show_date_info");
-    showDateInfo->setText(i18nc("@action:inmenu Additional information", "Date"));
-    showDateInfo->setData(KFileItemDelegate::ModificationTime);
-    showDateInfo->setActionGroup(showInformationGroup);
-
-    KToggleAction* showPermissionsInfo = collection->add<KToggleAction>("show_permissions_info");
-    showPermissionsInfo->setText(i18nc("@action:inmenu Additional information", "Permissions"));
-    showPermissionsInfo->setData(KFileItemDelegate::Permissions);
-    showPermissionsInfo->setActionGroup(showInformationGroup);
-
-    KToggleAction* showOwnerInfo = collection->add<KToggleAction>("show_owner_info");
-    showOwnerInfo->setText(i18nc("@action:inmenu Additional information", "Owner"));
-    showOwnerInfo->setData(KFileItemDelegate::Owner);
-    showOwnerInfo->setActionGroup(showInformationGroup);
-
-    KToggleAction* showGroupInfo = collection->add<KToggleAction>("show_group_info");
-    showGroupInfo->setText(i18nc("@action:inmenu Additional information", "Group"));
-    showGroupInfo->setData(KFileItemDelegate::OwnerAndGroup);
-    showGroupInfo->setActionGroup(showInformationGroup);
-
-    KToggleAction* showMimeInfo = collection->add<KToggleAction>("show_mime_info");
-    showMimeInfo->setText(i18nc("@action:inmenu Additional information", "Type"));
-    showMimeInfo->setData(KFileItemDelegate::FriendlyMimeType);
-    showMimeInfo->setActionGroup(showInformationGroup);
-
-    return showInformationGroup;
-}
-
-=======
->>>>>>> 45a1074b
 #include "dolphinview.moc"