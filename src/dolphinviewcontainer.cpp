/*
 * SPDX-FileCopyrightText: 2007 Peter Penz <peter.penz19@gmail.com>
 *
 * SPDX-License-Identifier: GPL-2.0-or-later
 */

#include "dolphinviewcontainer.h"

#include "dolphin_generalsettings.h"
#include "dolphindebug.h"
#include "dolphinplacesmodelsingleton.h"
#include "filterbar/filterbar.h"
#include "global.h"
#include "search/dolphinsearchbox.h"
#include "statusbar/dolphinstatusbar.h"
#include "views/viewmodecontroller.h"
#include "views/viewproperties.h"
#include "dolphin_detailsmodesettings.h"

#ifdef HAVE_KACTIVITIES
#include <KActivities/ResourceInstance>
#endif
#include <KFileItemActions>
#include <KFilePlacesModel>
#include <KIO/PreviewJob>
#include <KIO/OpenUrlJob>
#include <KIO/JobUiDelegate>
#include <KLocalizedString>
#include <KMessageWidget>
#include <KProtocolManager>
#include <KShell>
#include <KUrlComboBox>

#include <QDropEvent>
#include <QGuiApplication>
#include <QLoggingCategory>
#include <QMimeData>
#include <QTimer>
#include <QUrl>
#include <QVBoxLayout>
#include <QDesktopServices>

DolphinViewContainer::DolphinViewContainer(const QUrl& url, QWidget* parent) :
    QWidget(parent),
    m_topLayout(nullptr),
    m_urlNavigator{new DolphinUrlNavigator(url)},
    m_urlNavigatorConnected{nullptr},
    m_searchBox(nullptr),
    m_searchModeEnabled(false),
    m_messageWidget(nullptr),
    m_view(nullptr),
    m_filterBar(nullptr),
    m_statusBar(nullptr),
    m_statusBarTimer(nullptr),
    m_statusBarTimestamp(),
    m_autoGrabFocus(true)
#ifdef HAVE_KACTIVITIES
    , m_activityResourceInstance(nullptr)
#endif
{
    hide();

    m_topLayout = new QVBoxLayout(this);
    m_topLayout->setSpacing(0);
    m_topLayout->setContentsMargins(0, 0, 0, 0);

    m_searchBox = new DolphinSearchBox(this);
    m_searchBox->hide();
    connect(m_searchBox, &DolphinSearchBox::activated, this, &DolphinViewContainer::activate);
    connect(m_searchBox, &DolphinSearchBox::closeRequest, this, &DolphinViewContainer::closeSearchBox);
    connect(m_searchBox, &DolphinSearchBox::searchRequest, this, &DolphinViewContainer::startSearching);
    connect(m_searchBox, &DolphinSearchBox::focusViewRequest, this, &DolphinViewContainer::requestFocus);
    m_searchBox->setWhatsThis(xi18nc("@info:whatsthis findbar",
        "<para>This helps you find files and folders. Enter a <emphasis>"
        "search term</emphasis> and specify search settings with the "
        "buttons at the bottom:<list><item>Filename/Content: "
        "Does the item you are looking for contain the search terms "
        "within its filename or its contents?<nl/>The contents of images, "
        "audio files and videos will not be searched.</item><item>"
        "From Here/Everywhere: Do you want to search in this "
        "folder and its sub-folders or everywhere?</item><item>"
        "More Options: Click this to search by media type, access "
        "time or rating.</item><item>More Search Tools: Install other "
        "means to find an item.</item></list></para>"));

    m_messageWidget = new KMessageWidget(this);
    m_messageWidget->setCloseButtonVisible(true);
    m_messageWidget->hide();

#ifndef Q_OS_WIN
    if (getuid() == 0) {

        // We must be logged in as the root user; show a big scary warning
        showMessage(i18n("Running Dolphin as root can be dangerous. Please be careful."), Warning);
    }
#endif

    // Initialize filter bar
    m_filterBar = new FilterBar(this);
    m_filterBar->setVisible(GeneralSettings::filterBar());

    connect(m_filterBar, &FilterBar::filterChanged,
            this, &DolphinViewContainer::setNameFilter);
    connect(m_filterBar, &FilterBar::closeRequest,
            this, &DolphinViewContainer::closeFilterBar);
    connect(m_filterBar, &FilterBar::focusViewRequest,
            this, &DolphinViewContainer::requestFocus);

    // Initialize the main view
    m_view = new DolphinView(url, this);
    connect(m_view, &DolphinView::urlChanged,
            m_filterBar, &FilterBar::slotUrlChanged);
    connect(m_view, &DolphinView::urlChanged,
            m_messageWidget, &KMessageWidget::hide);
    // m_urlNavigator stays in sync with m_view's location changes and
    // keeps track of them so going back and forth in the history works.
    connect(m_view, &DolphinView::urlChanged,
            m_urlNavigator.get(), &DolphinUrlNavigator::setLocationUrl);
    connect(m_urlNavigator.get(), &DolphinUrlNavigator::urlChanged,
            this, &DolphinViewContainer::slotUrlNavigatorLocationChanged);
    connect(m_urlNavigator.get(), &DolphinUrlNavigator::urlAboutToBeChanged,
            this, &DolphinViewContainer::slotUrlNavigatorLocationAboutToBeChanged);
    connect(m_urlNavigator.get(), &DolphinUrlNavigator::urlSelectionRequested,
            this, &DolphinViewContainer::slotUrlSelectionRequested);
    connect(m_view, &DolphinView::writeStateChanged,
            this, &DolphinViewContainer::writeStateChanged);
    connect(m_view, &DolphinView::requestItemInfo,
            this, &DolphinViewContainer::showItemInfo);
    connect(m_view, &DolphinView::itemActivated,
            this, &DolphinViewContainer::slotItemActivated);
    connect(m_view, &DolphinView::itemsActivated,
            this, &DolphinViewContainer::slotItemsActivated);
    connect(m_view, &DolphinView::redirection,
            this, &DolphinViewContainer::redirect);
    connect(m_view, &DolphinView::directoryLoadingStarted,
            this, &DolphinViewContainer::slotDirectoryLoadingStarted);
    connect(m_view, &DolphinView::directoryLoadingCompleted,
            this, &DolphinViewContainer::slotDirectoryLoadingCompleted);
    connect(m_view, &DolphinView::directoryLoadingCanceled,
            this, &DolphinViewContainer::slotDirectoryLoadingCanceled);
    connect(m_view, &DolphinView::itemCountChanged,
            this, &DolphinViewContainer::delayedStatusBarUpdate);
    connect(m_view, &DolphinView::directoryLoadingProgress,
            this, &DolphinViewContainer::updateDirectoryLoadingProgress);
    connect(m_view, &DolphinView::directorySortingProgress,
            this, &DolphinViewContainer::updateDirectorySortingProgress);
    connect(m_view, &DolphinView::selectionChanged,
            this, &DolphinViewContainer::delayedStatusBarUpdate);
    connect(m_view, &DolphinView::errorMessage,
            this, &DolphinViewContainer::showErrorMessage);
    connect(m_view, &DolphinView::urlIsFileError,
            this, &DolphinViewContainer::slotUrlIsFileError);
    connect(m_view, &DolphinView::activated,
            this, &DolphinViewContainer::activate);
    connect(m_view, &DolphinView::hiddenFilesShownChanged,
            this, &DolphinViewContainer::slotHiddenFilesShownChanged);
    connect(m_view, &DolphinView::sortHiddenLastChanged,
            this, &DolphinViewContainer::slotSortHiddenLastChanged);

    // Initialize status bar
    m_statusBar = new DolphinStatusBar(this);
    m_statusBar->setUrl(m_view->url());
    m_statusBar->setZoomLevel(m_view->zoomLevel());
    connect(m_view, &DolphinView::urlChanged,
            m_statusBar, &DolphinStatusBar::setUrl);
    connect(m_view, &DolphinView::zoomLevelChanged,
            m_statusBar, &DolphinStatusBar::setZoomLevel);
    connect(m_view, &DolphinView::infoMessage,
            m_statusBar, &DolphinStatusBar::setText);
    connect(m_view, &DolphinView::operationCompletedMessage,
            m_statusBar, &DolphinStatusBar::setText);
    connect(m_view, &DolphinView::statusBarTextChanged,
            m_statusBar, &DolphinStatusBar::setDefaultText);
    connect(m_view, &DolphinView::statusBarTextChanged,
            m_statusBar, &DolphinStatusBar::resetToDefaultText);
    connect(m_statusBar, &DolphinStatusBar::stopPressed,
            this, &DolphinViewContainer::stopDirectoryLoading);
    connect(m_statusBar, &DolphinStatusBar::zoomLevelChanged,
            this, &DolphinViewContainer::slotStatusBarZoomLevelChanged);

    m_statusBarTimer = new QTimer(this);
    m_statusBarTimer->setSingleShot(true);
    m_statusBarTimer->setInterval(300);
    connect(m_statusBarTimer, &QTimer::timeout, this, &DolphinViewContainer::updateStatusBar);

    KIO::FileUndoManager* undoManager = KIO::FileUndoManager::self();
    connect(undoManager, &KIO::FileUndoManager::jobRecordingFinished,
            this, &DolphinViewContainer::delayedStatusBarUpdate);

    m_topLayout->addWidget(m_searchBox);
    m_topLayout->addWidget(m_messageWidget);
    m_topLayout->addWidget(m_view);
    m_topLayout->addWidget(m_filterBar);
    m_topLayout->addWidget(m_statusBar);

    setSearchModeEnabled(isSearchUrl(url));

    connect(DetailsModeSettings::self(), &KCoreConfigSkeleton::configChanged, this, [=]() {
        if (view()->mode() == DolphinView::Mode::DetailsView) {
            view()->reload();
        }
    });

    KFilePlacesModel *placesModel = DolphinPlacesModelSingleton::instance().placesModel();
    connect(placesModel, &KFilePlacesModel::dataChanged,
            this, &DolphinViewContainer::slotPlacesModelChanged);
    connect(placesModel, &KFilePlacesModel::rowsInserted,
            this, &DolphinViewContainer::slotPlacesModelChanged);
    connect(placesModel, &KFilePlacesModel::rowsRemoved,
            this, &DolphinViewContainer::slotPlacesModelChanged);

    connect(this, &DolphinViewContainer::searchModeEnabledChanged,
            this, &DolphinViewContainer::captionChanged);

    // Initialize kactivities resource instance

#ifdef HAVE_KACTIVITIES
    m_activityResourceInstance = new KActivities::ResourceInstance(window()->winId(), url);
    m_activityResourceInstance->setParent(this);
#endif
}

DolphinViewContainer::~DolphinViewContainer()
{
}

QUrl DolphinViewContainer::url() const
{
    return m_view->url();
}

void DolphinViewContainer::setActive(bool active)
{
    m_searchBox->setActive(active);
    if (m_urlNavigatorConnected) {
        m_urlNavigatorConnected->setActive(active);
    }
    m_view->setActive(active);

#ifdef HAVE_KACTIVITIES
    if (active) {
        m_activityResourceInstance->notifyFocusedIn();
    } else {
        m_activityResourceInstance->notifyFocusedOut();
    }
#endif
}

bool DolphinViewContainer::isActive() const
{
    return m_view->isActive();
}

void DolphinViewContainer::setAutoGrabFocus(bool grab)
{
    m_autoGrabFocus = grab;
}

bool DolphinViewContainer::autoGrabFocus() const
{
    return m_autoGrabFocus;
}

QString DolphinViewContainer::currentSearchText() const
{
     return m_searchBox->text();
}

const DolphinStatusBar* DolphinViewContainer::statusBar() const
{
    return m_statusBar;
}

DolphinStatusBar* DolphinViewContainer::statusBar()
{
    return m_statusBar;
}

const DolphinUrlNavigator* DolphinViewContainer::urlNavigator() const
{
    return m_urlNavigatorConnected;
}

DolphinUrlNavigator* DolphinViewContainer::urlNavigator()
{
    return m_urlNavigatorConnected;
}

const DolphinUrlNavigator *DolphinViewContainer::urlNavigatorInternalWithHistory() const
{
    return m_urlNavigator.get();
}

DolphinUrlNavigator *DolphinViewContainer::urlNavigatorInternalWithHistory()
{
    return m_urlNavigator.get();
}

const DolphinView* DolphinViewContainer::view() const
{
    return m_view;
}

DolphinView* DolphinViewContainer::view()
{
    return m_view;
}

void DolphinViewContainer::connectUrlNavigator(DolphinUrlNavigator *urlNavigator)
{
    Q_CHECK_PTR(urlNavigator);
    Q_ASSERT(!m_urlNavigatorConnected);
    Q_ASSERT(m_urlNavigator.get() != urlNavigator);
    Q_CHECK_PTR(m_view);

    urlNavigator->setLocationUrl(m_view->url());
    urlNavigator->setShowHiddenFolders(m_view->hiddenFilesShown());
    urlNavigator->setSortHiddenFoldersLast(m_view->sortHiddenLast());
    if (m_urlNavigatorVisualState) {
        urlNavigator->setVisualState(*m_urlNavigatorVisualState.get());
        m_urlNavigatorVisualState.reset();
    }
    urlNavigator->setActive(isActive());

    // Url changes are still done via m_urlNavigator.
    connect(urlNavigator, &DolphinUrlNavigator::urlChanged,
            m_urlNavigator.get(), &DolphinUrlNavigator::setLocationUrl);
    connect(urlNavigator, &DolphinUrlNavigator::urlsDropped,
            this, [=](const QUrl &destination, QDropEvent *event) {
        m_view->dropUrls(destination, event, urlNavigator->dropWidget());
    });
    // Aside from these, only visual things need to be connected.
    connect(m_view, &DolphinView::urlChanged,
            urlNavigator, &DolphinUrlNavigator::setLocationUrl);
    connect(urlNavigator, &DolphinUrlNavigator::activated,
            this, &DolphinViewContainer::activate);

    m_urlNavigatorConnected = urlNavigator;
}

void DolphinViewContainer::disconnectUrlNavigator()
{
    if (!m_urlNavigatorConnected) {
        return;
    }

    disconnect(m_urlNavigatorConnected, &DolphinUrlNavigator::urlChanged,
               m_urlNavigator.get(), &DolphinUrlNavigator::setLocationUrl);
    disconnect(m_urlNavigatorConnected, &DolphinUrlNavigator::urlsDropped,
               this, nullptr);
    disconnect(m_view, &DolphinView::urlChanged,
               m_urlNavigatorConnected, &DolphinUrlNavigator::setLocationUrl);
    disconnect(m_urlNavigatorConnected, &DolphinUrlNavigator::activated,
               this, &DolphinViewContainer::activate);

    m_urlNavigatorVisualState = m_urlNavigatorConnected->visualState();
    m_urlNavigatorConnected = nullptr;
}

void DolphinViewContainer::showMessage(const QString& msg, MessageType type)
{
    if (msg.isEmpty()) {
        return;
    }

    m_messageWidget->setText(msg);

    // TODO: wrap at arbitrary character positions once QLabel can do this
    // https://bugreports.qt.io/browse/QTBUG-1276
    m_messageWidget->setWordWrap(true);

    switch (type) {
    case Information: m_messageWidget->setMessageType(KMessageWidget::Information); break;
    case Warning:     m_messageWidget->setMessageType(KMessageWidget::Warning); break;
    case Error:       m_messageWidget->setMessageType(KMessageWidget::Error); break;
    default:
        Q_ASSERT(false);
        break;
    }

    m_messageWidget->setWordWrap(false);
    const int unwrappedWidth = m_messageWidget->sizeHint().width();
    m_messageWidget->setWordWrap(unwrappedWidth > size().width());

    if (m_messageWidget->isVisible()) {
        m_messageWidget->hide();
    }
    m_messageWidget->animatedShow();
}

void DolphinViewContainer::readSettings()
{
    // The startup settings should (only) get applied if they have been
    // modified by the user. Otherwise keep the (possibly) different current
    // setting of the filterbar.
    if (GeneralSettings::modifiedStartupSettings()) {
        setFilterBarVisible(GeneralSettings::filterBar());
    }

    m_view->readSettings();
    m_statusBar->readSettings();
}

bool DolphinViewContainer::isFilterBarVisible() const
{
    return m_filterBar->isVisible();
}

void DolphinViewContainer::setSearchModeEnabled(bool enabled)
{
    m_searchBox->setVisible(enabled);

    if (enabled) {
        const QUrl& locationUrl = m_urlNavigator->locationUrl();
        m_searchBox->fromSearchUrl(locationUrl);
    }

    if (enabled == isSearchModeEnabled()) {
        if (enabled && !m_searchBox->hasFocus()) {
            m_searchBox->setFocus();
            m_searchBox->selectAll();
        }
        return;
    }

    if (!enabled) {
        m_view->setViewPropertiesContext(QString());

        // Restore the URL for the URL navigator. If Dolphin has been
        // started with a search-URL, the home URL is used as fallback.
        QUrl url = m_searchBox->searchPath();
        if (url.isEmpty() || !url.isValid() || isSearchUrl(url)) {
            url = Dolphin::homeUrl();
        }
        m_urlNavigatorConnected->setLocationUrl(url);
    }

    m_searchModeEnabled = enabled;

    Q_EMIT searchModeEnabledChanged(enabled);
}

bool DolphinViewContainer::isSearchModeEnabled() const
{
    return m_searchModeEnabled;
}

QString DolphinViewContainer::placesText() const
{
    QString text;

    if (isSearchModeEnabled()) {
        text = i18n("Search for %1 in %2", m_searchBox->text(), m_searchBox->searchPath().fileName());
    } else {
        text = url().adjusted(QUrl::StripTrailingSlash).fileName();
        if (text.isEmpty()) {
            text = url().host();
        }
        if (text.isEmpty()) {
            text = url().scheme();
        }
    }

    return text;
}

void DolphinViewContainer::reload()
{
    view()->reload();
    m_messageWidget->hide();
}

QString DolphinViewContainer::captionWindowTitle() const
{
    if (GeneralSettings::showFullPathInTitlebar() && !isSearchModeEnabled()) {
        if (!url().isLocalFile()) {
            return url().adjusted(QUrl::StripTrailingSlash).toString();
        }
        return url().adjusted(QUrl::StripTrailingSlash).path();
    } else {
        return DolphinViewContainer::caption();
    }
}

QString DolphinViewContainer::caption() const
{
    if (isSearchModeEnabled()) {
        if (currentSearchText().isEmpty()){
            return i18n("Search");
        } else {
            return i18n("Search for %1", currentSearchText());
        }
    }

    KFilePlacesModel *placesModel = DolphinPlacesModelSingleton::instance().placesModel();
    const QString pattern = url().adjusted(QUrl::StripTrailingSlash).toString(QUrl::FullyEncoded).append("/?");
    const auto& matchedPlaces = placesModel->match(placesModel->index(0,0), KFilePlacesModel::UrlRole, QRegularExpression::anchoredPattern(pattern), 1, Qt::MatchRegularExpression);

    if (!matchedPlaces.isEmpty()) {
        return placesModel->text(matchedPlaces.first());
    }


    if (!url().isLocalFile()) {
        QUrl adjustedUrl = url().adjusted(QUrl::StripTrailingSlash);
        QString caption;
        if (!adjustedUrl.fileName().isEmpty()) {
            caption = adjustedUrl.fileName();
        } else if (!adjustedUrl.path().isEmpty() && adjustedUrl.path() != "/") {
            caption = adjustedUrl.path();
        } else if (!adjustedUrl.host().isEmpty()) {
            caption = adjustedUrl.host();
        } else {
            caption = adjustedUrl.toString();
        }
        return caption;
    }

    QString fileName = url().adjusted(QUrl::StripTrailingSlash).fileName();
    if (fileName.isEmpty()) {
        fileName = '/';
    }

    return fileName;
}

void DolphinViewContainer::setUrl(const QUrl& newUrl)
{
    if (newUrl != m_urlNavigator->locationUrl()) {
        m_urlNavigator->setLocationUrl(newUrl);
    }

#ifdef HAVE_KACTIVITIES
    m_activityResourceInstance->setUri(newUrl);
#endif
}

void DolphinViewContainer::setFilterBarVisible(bool visible)
{
    Q_ASSERT(m_filterBar);
    if (visible) {
        m_view->hideToolTip(ToolTipManager::HideBehavior::Instantly);
        m_filterBar->show();
        m_filterBar->setFocus();
        m_filterBar->selectAll();
    } else {
        closeFilterBar();
    }
}

void DolphinViewContainer::delayedStatusBarUpdate()
{
    if (m_statusBarTimer->isActive() && (m_statusBarTimestamp.elapsed() > 2000)) {
        // No update of the statusbar has been done during the last 2 seconds,
        // although an update has been requested. Trigger an immediate update.
        m_statusBarTimer->stop();
        updateStatusBar();
    } else {
        // Invoke updateStatusBar() with a small delay. This assures that
        // when a lot of delayedStatusBarUpdates() are done in a short time,
        // no bottleneck is given.
        m_statusBarTimer->start();
    }
}

void DolphinViewContainer::updateStatusBar()
{
    m_statusBarTimestamp.start();
    m_view->requestStatusBarText();
}

void DolphinViewContainer::updateDirectoryLoadingProgress(int percent)
{
    if (m_statusBar->progressText().isEmpty()) {
        m_statusBar->setProgressText(i18nc("@info:progress", "Loading folder..."));
    }
    m_statusBar->setProgress(percent);
}

void DolphinViewContainer::updateDirectorySortingProgress(int percent)
{
    if (m_statusBar->progressText().isEmpty()) {
        m_statusBar->setProgressText(i18nc("@info:progress", "Sorting..."));
    }
    m_statusBar->setProgress(percent);
}

void DolphinViewContainer::slotDirectoryLoadingStarted()
{
    if (isSearchUrl(url())) {
        // Search KIO-slaves usually don't provide any progress information. Give
        // a hint to the user that a searching is done:
        updateStatusBar();
        m_statusBar->setProgressText(i18nc("@info", "Searching..."));
        m_statusBar->setProgress(-1);
    } else {
        // Trigger an undetermined progress indication. The progress
        // information in percent will be triggered by the percent() signal
        // of the directory lister later.
        m_statusBar->setProgressText(QString());
        updateDirectoryLoadingProgress(-1);
    }
}

void DolphinViewContainer::slotDirectoryLoadingCompleted()
{
    if (!m_statusBar->progressText().isEmpty()) {
        m_statusBar->setProgressText(QString());
        m_statusBar->setProgress(100);
    }

    if (isSearchUrl(url()) && m_view->itemsCount() == 0) {
        // The dir lister has been completed on a Baloo-URI and no items have been found. Instead
        // of showing the default status bar information ("0 items") a more helpful information is given:
        m_statusBar->setText(i18nc("@info:status", "No items found."));
    } else {
        updateStatusBar();
    }
}

void DolphinViewContainer::slotDirectoryLoadingCanceled()
{
    if (!m_statusBar->progressText().isEmpty()) {
        m_statusBar->setProgressText(QString());
        m_statusBar->setProgress(100);
    }

    m_statusBar->setText(QString());
}

void DolphinViewContainer::slotUrlIsFileError(const QUrl& url)
{
    const KFileItem item(url);

    // Find out if the file can be opened in the view (for example, this is the
    // case if the file is an archive). The mime type must be known for that.
    item.determineMimeType();
    const QUrl& folderUrl = DolphinView::openItemAsFolderUrl(item, true);
    if (!folderUrl.isEmpty()) {
        setUrl(folderUrl);
    } else {
        slotItemActivated(item);
    }
}

void DolphinViewContainer::slotItemActivated(const KFileItem &item)
{
    // It is possible to activate items on inactive views by
    // drag & drop operations. Assure that activating an item always
    // results in an active view.
    m_view->setActive(true);

    const QUrl& url = DolphinView::openItemAsFolderUrl(item, GeneralSettings::browseThroughArchives());
    if (!url.isEmpty()) {
        const auto modifiers = QGuiApplication::keyboardModifiers();
        // keep in sync with KUrlNavigator::slotNavigatorButtonClicked
        if (modifiers & Qt::ControlModifier && modifiers & Qt::ShiftModifier) {
            Q_EMIT activeTabRequested(url);
        } else if (modifiers & Qt::ControlModifier) {
            Q_EMIT tabRequested(url);
        } else if (modifiers & Qt::ShiftModifier) {
            Dolphin::openNewWindow({KFilePlacesModel::convertedUrl(url)}, this);
        } else {
            setUrl(url);
        }
        return;
    }

<<<<<<< HEAD
    KIO::OpenUrlJob *job = new KIO::OpenUrlJob(item.targetUrl());
    job->setUiDelegate(new KIO::JobUiDelegate(KJobUiDelegate::AutoWarningHandlingEnabled, this));
=======
    KIO::OpenUrlJob *job = new KIO::OpenUrlJob(item.targetUrl(), item.mimetype());
    job->setUiDelegate(new KIO::JobUiDelegate(KJobUiDelegate::AutoHandlingEnabled, this));
>>>>>>> 3b4676b3
    job->setShowOpenOrExecuteDialog(true);
    connect(job, &KIO::OpenUrlJob::finished, this, &DolphinViewContainer::slotOpenUrlFinished);
    job->start();
}

void DolphinViewContainer::slotItemsActivated(const KFileItemList& items)
{
    Q_ASSERT(items.count() >= 2);

    KFileItemActions fileItemActions(this);
    fileItemActions.runPreferredApplications(items);
}

void DolphinViewContainer::showItemInfo(const KFileItem& item)
{
    if (item.isNull()) {
        m_statusBar->resetToDefaultText();
    } else {
        m_statusBar->setText(item.getStatusBarInfo());
    }
}

void DolphinViewContainer::closeFilterBar()
{
    m_filterBar->closeFilterBar();
    m_view->setFocus();
    Q_EMIT showFilterBarChanged(false);
}

void DolphinViewContainer::setNameFilter(const QString& nameFilter)
{
    m_view->hideToolTip(ToolTipManager::HideBehavior::Instantly);
    m_view->setNameFilter(nameFilter);
    delayedStatusBarUpdate();
}

void DolphinViewContainer::activate()
{
    setActive(true);
}

void DolphinViewContainer::slotUrlNavigatorLocationAboutToBeChanged(const QUrl&)
{
    saveViewState();
}

void DolphinViewContainer::slotUrlNavigatorLocationChanged(const QUrl& url)
{
    if (m_urlNavigatorConnected) {
        m_urlNavigatorConnected->slotReturnPressed();
    }

    if (KProtocolManager::supportsListing(url)) {
        setSearchModeEnabled(isSearchUrl(url));
        m_view->setUrl(url);
        tryRestoreViewState();

        if (m_autoGrabFocus && isActive() && !isSearchUrl(url)) {
            // When an URL has been entered, the view should get the focus.
            // The focus must be requested asynchronously, as changing the URL might create
            // a new view widget.
            QTimer::singleShot(0, this, &DolphinViewContainer::requestFocus);
        }
    } else if (KProtocolManager::isSourceProtocol(url)) {
        if (url.scheme().startsWith(QLatin1String("http"))) {
            showMessage(i18nc("@info:status", // krazy:exclude=qmethods
                              "Dolphin does not support web pages, the web browser has been launched"),
                        Information);
        } else {
            showMessage(i18nc("@info:status",
                              "Protocol not supported by Dolphin, default application has been launched"),
                        Information);
        }

        QDesktopServices::openUrl(url);
        redirect(QUrl(), m_urlNavigator->locationUrl(1));
    } else {
        showMessage(i18nc("@info:status", "Invalid protocol"), Error);
        m_urlNavigator->goBack();
    }
}

void DolphinViewContainer::slotUrlSelectionRequested(const QUrl& url)
{
    m_view->markUrlsAsSelected({url});
    m_view->markUrlAsCurrent(url); // makes the item scroll into view
}

void DolphinViewContainer::disableUrlNavigatorSelectionRequests()
{
    disconnect(m_urlNavigator.get(), &KUrlNavigator::urlSelectionRequested,
        this, &DolphinViewContainer::slotUrlSelectionRequested);
}

void DolphinViewContainer::enableUrlNavigatorSelectionRequests()
{
    connect(m_urlNavigator.get(), &KUrlNavigator::urlSelectionRequested,
        this, &DolphinViewContainer::slotUrlSelectionRequested);
}

void DolphinViewContainer::redirect(const QUrl& oldUrl, const QUrl& newUrl)
{
    Q_UNUSED(oldUrl)
    const bool block = m_urlNavigator->signalsBlocked();
    m_urlNavigator->blockSignals(true);

    // Assure that the location state is reset for redirection URLs. This
    // allows to skip redirection URLs when going back or forward in the
    // URL history.
    m_urlNavigator->saveLocationState(QByteArray());
    m_urlNavigator->setLocationUrl(newUrl);
    setSearchModeEnabled(isSearchUrl(newUrl));

    m_urlNavigator->blockSignals(block);
}

void DolphinViewContainer::requestFocus()
{
    m_view->setFocus();
}

void DolphinViewContainer::startSearching()
{
    Q_CHECK_PTR(m_urlNavigatorConnected);
    const QUrl url = m_searchBox->urlForSearching();
    if (url.isValid() && !url.isEmpty()) {
        m_view->setViewPropertiesContext(QStringLiteral("search"));
        m_urlNavigatorConnected->setLocationUrl(url);
    }
}

void DolphinViewContainer::closeSearchBox()
{
    setSearchModeEnabled(false);
}

void DolphinViewContainer::stopDirectoryLoading()
{
    m_view->stopLoading();
    m_statusBar->setProgress(100);
}

void DolphinViewContainer::slotStatusBarZoomLevelChanged(int zoomLevel)
{
    m_view->setZoomLevel(zoomLevel);
}

void DolphinViewContainer::showErrorMessage(const QString& msg)
{
    showMessage(msg, Error);
}

void DolphinViewContainer::slotPlacesModelChanged()
{
    if (!GeneralSettings::showFullPathInTitlebar() && !isSearchModeEnabled()) {
        Q_EMIT captionChanged();
    }
}

void DolphinViewContainer::slotHiddenFilesShownChanged(bool showHiddenFiles)
{
    if (m_urlNavigatorConnected) {
        m_urlNavigatorConnected->setShowHiddenFolders(showHiddenFiles);
    }
}

void DolphinViewContainer::slotSortHiddenLastChanged(bool hiddenLast)
{
    if (m_urlNavigatorConnected) {
        m_urlNavigatorConnected->setSortHiddenFoldersLast(hiddenLast);
    }
}

void DolphinViewContainer::slotOpenUrlFinished(KJob *job)
{
    if (job->error() && job->error() != KIO::ERR_USER_CANCELED) {
        showErrorMessage(job->errorString());
    }
}

bool DolphinViewContainer::isSearchUrl(const QUrl& url) const
{
    return url.scheme().contains(QLatin1String("search"));
}

void DolphinViewContainer::saveViewState()
{
    QByteArray locationState;
    QDataStream stream(&locationState, QIODevice::WriteOnly);
    m_view->saveState(stream);
    m_urlNavigator->saveLocationState(locationState);
}

void DolphinViewContainer::tryRestoreViewState()
{
    QByteArray locationState = m_urlNavigator->locationState();
    if (!locationState.isEmpty()) {
        QDataStream stream(&locationState, QIODevice::ReadOnly);
        m_view->restoreState(stream);
    }
}<|MERGE_RESOLUTION|>--- conflicted
+++ resolved
@@ -666,13 +666,8 @@
         return;
     }
 
-<<<<<<< HEAD
-    KIO::OpenUrlJob *job = new KIO::OpenUrlJob(item.targetUrl());
+    KIO::OpenUrlJob *job = new KIO::OpenUrlJob(item.targetUrl(), item.mimetype());
     job->setUiDelegate(new KIO::JobUiDelegate(KJobUiDelegate::AutoWarningHandlingEnabled, this));
-=======
-    KIO::OpenUrlJob *job = new KIO::OpenUrlJob(item.targetUrl(), item.mimetype());
-    job->setUiDelegate(new KIO::JobUiDelegate(KJobUiDelegate::AutoHandlingEnabled, this));
->>>>>>> 3b4676b3
     job->setShowOpenOrExecuteDialog(true);
     connect(job, &KIO::OpenUrlJob::finished, this, &DolphinViewContainer::slotOpenUrlFinished);
     job->start();
