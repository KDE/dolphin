/***************************************************************************
 *   Copyright (C) 2013 by Dawit Alemayehu <adawit@kde.org>                *
 *   Copyright (C) 2017 by Elvis Angelaccio <elvis.angelaccio@kde.org>     *
 *                                                                         *
 *   This program is free software; you can redistribute it and/or modify  *
 *   it under the terms of the GNU General Public License as published by  *
 *   the Free Software Foundation; either version 2 of the License, or     *
 *   (at your option) any later version.                                   *
 *                                                                         *
 *   This program is distributed in the hope that it will be useful,       *
 *   but WITHOUT ANY WARRANTY; without even the implied warranty of        *
 *   MERCHANTABILITY or FITNESS FOR A PARTICULAR PURPOSE.  See the         *
 *   GNU General Public License for more details.                          *
 *                                                                         *
 *   You should have received a copy of the GNU General Public License     *
 *   along with this program; if not, write to the                         *
 *   Free Software Foundation, Inc.,                                       *
 *   51 Franklin Street, Fifth Floor, Boston, MA 02110-1301 USA            *
 ***************************************************************************/

#include "dolphinremoveaction.h"

#include <QApplication>

#include <KLocalizedString>


DolphinRemoveAction::DolphinRemoveAction(QObject* parent, KActionCollection* collection) :
    QAction(parent),
    m_collection(collection)
{
    update();
    connect(this, &DolphinRemoveAction::triggered, this, &DolphinRemoveAction::slotRemoveActionTriggered);
}

void DolphinRemoveAction::slotRemoveActionTriggered()
{
    if (m_action) {
        m_action->trigger();
    }
}

void DolphinRemoveAction::update(ShiftState shiftState)
{
<<<<<<< HEAD
    if (!m_collection) {
        m_action = nullptr;
        return;
    }

    if (shiftState == ShiftState::Unknown) {
        shiftState = QGuiApplication::keyboardModifiers() & Qt::ShiftModifier ? ShiftState::Pressed : ShiftState::Released;
    }

    switch (shiftState) {
    case ShiftState::Pressed:
        m_action = m_collection->action(KStandardAction::name(KStandardAction::DeleteFile));
        break;
    case ShiftState::Released:
        m_action = m_collection->action(KStandardAction::name(KStandardAction::MoveToTrash));
        break;
    case ShiftState::Unknown:
        Q_UNREACHABLE();
        break;
=======
    Q_ASSERT(m_collection);
    // Using setText(action->text()) does not apply the &-shortcut.
    // This is only done until the original action has been shown at least once. To
    // bypass this issue, the text and &-shortcut is applied manually.
    if (qApp->queryKeyboardModifiers() & Qt::ShiftModifier) {
        m_action = m_collection ? m_collection->action(KStandardAction::name(KStandardAction::DeleteFile)) : 0;
        setText(i18nc("@action:inmenu", "&Delete"));
        // Make sure we show Shift+Del in the context menu.
        auto deleteShortcuts = m_action->shortcuts();
        deleteShortcuts.removeAll(Qt::SHIFT | Qt::Key_Delete);
        deleteShortcuts.prepend(Qt::SHIFT | Qt::Key_Delete);
        m_collection->setDefaultShortcuts(this, deleteShortcuts);
    } else {
        m_action = m_collection ? m_collection->action(QStringLiteral("move_to_trash")) : 0;
        setText(i18nc("@action:inmenu", "&Move to Trash"));
        m_collection->setDefaultShortcuts(this, m_action->shortcuts());
>>>>>>> 478f404b
    }

    if (m_action) {
        setText(m_action->text());
        setIcon(m_action->icon());
        setEnabled(m_action->isEnabled());
    }
}<|MERGE_RESOLUTION|>--- conflicted
+++ resolved
@@ -42,7 +42,6 @@
 
 void DolphinRemoveAction::update(ShiftState shiftState)
 {
-<<<<<<< HEAD
     if (!m_collection) {
         m_action = nullptr;
         return;
@@ -53,33 +52,22 @@
     }
 
     switch (shiftState) {
-    case ShiftState::Pressed:
+    case ShiftState::Pressed: {
         m_action = m_collection->action(KStandardAction::name(KStandardAction::DeleteFile));
-        break;
-    case ShiftState::Released:
-        m_action = m_collection->action(KStandardAction::name(KStandardAction::MoveToTrash));
-        break;
-    case ShiftState::Unknown:
-        Q_UNREACHABLE();
-        break;
-=======
-    Q_ASSERT(m_collection);
-    // Using setText(action->text()) does not apply the &-shortcut.
-    // This is only done until the original action has been shown at least once. To
-    // bypass this issue, the text and &-shortcut is applied manually.
-    if (qApp->queryKeyboardModifiers() & Qt::ShiftModifier) {
-        m_action = m_collection ? m_collection->action(KStandardAction::name(KStandardAction::DeleteFile)) : 0;
-        setText(i18nc("@action:inmenu", "&Delete"));
         // Make sure we show Shift+Del in the context menu.
         auto deleteShortcuts = m_action->shortcuts();
         deleteShortcuts.removeAll(Qt::SHIFT | Qt::Key_Delete);
         deleteShortcuts.prepend(Qt::SHIFT | Qt::Key_Delete);
         m_collection->setDefaultShortcuts(this, deleteShortcuts);
-    } else {
-        m_action = m_collection ? m_collection->action(QStringLiteral("move_to_trash")) : 0;
-        setText(i18nc("@action:inmenu", "&Move to Trash"));
+        break;
+    }
+    case ShiftState::Released:
+        m_action = m_collection->action(KStandardAction::name(KStandardAction::MoveToTrash));
         m_collection->setDefaultShortcuts(this, m_action->shortcuts());
->>>>>>> 478f404b
+        break;
+    case ShiftState::Unknown:
+        Q_UNREACHABLE();
+        break;
     }
 
     if (m_action) {
