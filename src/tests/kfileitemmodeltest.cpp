/***************************************************************************
 *   Copyright (C) 2011 by Peter Penz <peter.penz19@gmail.com>             *
 *   Copyright (C) 2011 by Frank Reininghaus <frank78ac@googlemail.com>    *
 *                                                                         *
 *   This program is free software; you can redistribute it and/or modify  *
 *   it under the terms of the GNU General Public License as published by  *
 *   the Free Software Foundation; either version 2 of the License, or     *
 *   (at your option) any later version.                                   *
 *                                                                         *
 *   This program is distributed in the hope that it will be useful,       *
 *   but WITHOUT ANY WARRANTY; without even the implied warranty of        *
 *   MERCHANTABILITY or FITNESS FOR A PARTICULAR PURPOSE.  See the         *
 *   GNU General Public License for more details.                          *
 *                                                                         *
 *   You should have received a copy of the GNU General Public License     *
 *   along with this program; if not, write to the                         *
 *   Free Software Foundation, Inc.,                                       *
 *   51 Franklin Street, Fifth Floor, Boston, MA 02110-1301 USA            *
 ***************************************************************************/

#include <qtest_kde.h>

#include <KDirLister>
#include "kitemviews/kfileitemmodel.h"
#include "kitemviews/private/kfileitemmodeldirlister.h"
#include "testdir.h"

void myMessageOutput(QtMsgType type, const char* msg)
{
    switch (type) {
    case QtDebugMsg:
        break;
    case QtWarningMsg:
        break;
    case QtCriticalMsg:
        fprintf(stderr, "Critical: %s\n", msg);
        break;
    case QtFatalMsg:
        fprintf(stderr, "Fatal: %s\n", msg);
        abort();
    default:
       break;
    }
}

namespace {
    const int DefaultTimeout = 5000;
};

Q_DECLARE_METATYPE(KItemRangeList)
Q_DECLARE_METATYPE(QList<int>)

class KFileItemModelTest : public QObject
{
    Q_OBJECT

private slots:
    void init();
    void cleanup();

    void testDefaultRoles();
    void testDefaultSortRole();
    void testDefaultGroupedSorting();
    void testNewItems();
    void testRemoveItems();
    void testDirLoadingCompleted();
    void testSetData();
    void testSetDataWithModifiedSortRole_data();
    void testSetDataWithModifiedSortRole();
    void testModelConsistencyWhenInsertingItems();
    void testItemRangeConsistencyWhenInsertingItems();
    void testExpandItems();
    void testExpandParentItems();
    void testSorting();
    void testIndexForKeyboardSearch();
    void testNameFilter();
    void testEmptyPath();
    void testRemoveHiddenItems();

private:
    QStringList itemsInModel() const;

private:
    KFileItemModel* m_model;
    TestDir* m_testDir;
};

void KFileItemModelTest::init()
{
    // The item-model tests result in a huge number of debugging
    // output from kdelibs. Only show critical and fatal messages.
    qInstallMsgHandler(myMessageOutput);

    qRegisterMetaType<KItemRange>("KItemRange");
    qRegisterMetaType<KItemRangeList>("KItemRangeList");
    qRegisterMetaType<KFileItemList>("KFileItemList");

    m_testDir = new TestDir();
    m_model = new KFileItemModel();
    m_model->m_dirLister->setAutoUpdate(false);
}

void KFileItemModelTest::cleanup()
{
    delete m_model;
    m_model = 0;

    delete m_testDir;
    m_testDir = 0;
}

void KFileItemModelTest::testDefaultRoles()
{
    const QSet<QByteArray> roles = m_model->roles();
    QCOMPARE(roles.count(), 3);
    QVERIFY(roles.contains("text"));
    QVERIFY(roles.contains("isDir"));
    QVERIFY(roles.contains("isLink"));
}

void KFileItemModelTest::testDefaultSortRole()
{
    QCOMPARE(m_model->sortRole(), QByteArray("text"));

    QStringList files;
    files << "c.txt" << "a.txt" << "b.txt";

    m_testDir->createFiles(files);

    m_model->loadDirectory(m_testDir->url());
    QVERIFY(QTest::kWaitForSignal(m_model, SIGNAL(itemsInserted(KItemRangeList)), DefaultTimeout));

    QCOMPARE(m_model->count(), 3);
    QCOMPARE(m_model->data(0)["text"].toString(), QString("a.txt"));
    QCOMPARE(m_model->data(1)["text"].toString(), QString("b.txt"));
    QCOMPARE(m_model->data(2)["text"].toString(), QString("c.txt"));
}

void KFileItemModelTest::testDefaultGroupedSorting()
{
    QCOMPARE(m_model->groupedSorting(), false);
}

void KFileItemModelTest::testNewItems()
{
    QStringList files;
    files << "a.txt" << "b.txt" << "c.txt";
    m_testDir->createFiles(files);

    m_model->loadDirectory(m_testDir->url());
    QVERIFY(QTest::kWaitForSignal(m_model, SIGNAL(itemsInserted(KItemRangeList)), DefaultTimeout));

    QCOMPARE(m_model->count(), 3);

    QVERIFY(m_model->isConsistent());
}

void KFileItemModelTest::testRemoveItems()
{
    m_testDir->createFile("a.txt");
    m_testDir->createFile("b.txt");
    m_model->loadDirectory(m_testDir->url());
    QVERIFY(QTest::kWaitForSignal(m_model, SIGNAL(itemsInserted(KItemRangeList)), DefaultTimeout));
    QCOMPARE(m_model->count(), 2);
    QVERIFY(m_model->isConsistent());

    m_testDir->removeFile("a.txt");
    m_model->m_dirLister->updateDirectory(m_testDir->url());
    QVERIFY(QTest::kWaitForSignal(m_model, SIGNAL(itemsRemoved(KItemRangeList)), DefaultTimeout));
    QCOMPARE(m_model->count(), 1);
    QVERIFY(m_model->isConsistent());
}

void KFileItemModelTest::testDirLoadingCompleted()
{
    QSignalSpy loadingCompletedSpy(m_model, SIGNAL(directoryLoadingCompleted()));
    QSignalSpy itemsInsertedSpy(m_model, SIGNAL(itemsInserted(KItemRangeList)));
    QSignalSpy itemsRemovedSpy(m_model, SIGNAL(itemsRemoved(KItemRangeList)));

    m_testDir->createFiles(QStringList() << "a.txt" << "b.txt" << "c.txt");

    m_model->loadDirectory(m_testDir->url());
    QVERIFY(QTest::kWaitForSignal(m_model, SIGNAL(directoryLoadingCompleted()), DefaultTimeout));
    QCOMPARE(loadingCompletedSpy.count(), 1);
    QCOMPARE(itemsInsertedSpy.count(), 1);
    QCOMPARE(itemsRemovedSpy.count(), 0);
    QCOMPARE(m_model->count(), 3);

    m_testDir->createFiles(QStringList() << "d.txt" << "e.txt");
    m_model->m_dirLister->updateDirectory(m_testDir->url());
    QVERIFY(QTest::kWaitForSignal(m_model, SIGNAL(directoryLoadingCompleted()), DefaultTimeout));
    QCOMPARE(loadingCompletedSpy.count(), 2);
    QCOMPARE(itemsInsertedSpy.count(), 2);
    QCOMPARE(itemsRemovedSpy.count(), 0);
    QCOMPARE(m_model->count(), 5);

    m_testDir->removeFile("a.txt");
    m_testDir->createFile("f.txt");
    m_model->m_dirLister->updateDirectory(m_testDir->url());
    QVERIFY(QTest::kWaitForSignal(m_model, SIGNAL(directoryLoadingCompleted()), DefaultTimeout));
    QCOMPARE(loadingCompletedSpy.count(), 3);
    QCOMPARE(itemsInsertedSpy.count(), 3);
    QCOMPARE(itemsRemovedSpy.count(), 1);
    QCOMPARE(m_model->count(), 5);

    m_testDir->removeFile("b.txt");
    m_model->m_dirLister->updateDirectory(m_testDir->url());
    QVERIFY(QTest::kWaitForSignal(m_model, SIGNAL(itemsRemoved(KItemRangeList)), DefaultTimeout));
    QCOMPARE(loadingCompletedSpy.count(), 4);
    QCOMPARE(itemsInsertedSpy.count(), 3);
    QCOMPARE(itemsRemovedSpy.count(), 2);
    QCOMPARE(m_model->count(), 4);

    QVERIFY(m_model->isConsistent());
}

void KFileItemModelTest::testSetData()
{
    m_testDir->createFile("a.txt");

    m_model->loadDirectory(m_testDir->url());
    QVERIFY(QTest::kWaitForSignal(m_model, SIGNAL(itemsInserted(KItemRangeList)), DefaultTimeout));

    QHash<QByteArray, QVariant> values;
    values.insert("customRole1", "Test1");
    values.insert("customRole2", "Test2");

    QSignalSpy itemsChangedSpy(m_model, SIGNAL(itemsChanged(KItemRangeList,QSet<QByteArray>)));
    m_model->setData(0, values);
    QCOMPARE(itemsChangedSpy.count(), 1);

    values = m_model->data(0);
    QCOMPARE(values.value("customRole1").toString(), QString("Test1"));
    QCOMPARE(values.value("customRole2").toString(), QString("Test2"));
    QVERIFY(m_model->isConsistent());
}

void KFileItemModelTest::testSetDataWithModifiedSortRole_data()
{
    QTest::addColumn<int>("changedIndex");
    QTest::addColumn<int>("changedRating");
    QTest::addColumn<bool>("expectMoveSignal");
    QTest::addColumn<int>("ratingIndex0");
    QTest::addColumn<int>("ratingIndex1");
    QTest::addColumn<int>("ratingIndex2");

    // Default setup:
    // Index 0 = rating 2
    // Index 1 = rating 4
    // Index 2 = rating 6

    QTest::newRow("Index 0: Rating 3") << 0 << 3 << false << 3 << 4 << 6;
    QTest::newRow("Index 0: Rating 5") << 0 << 5 << true  << 4 << 5 << 6;
    QTest::newRow("Index 0: Rating 8") << 0 << 8 << true  << 4 << 6 << 8;

    QTest::newRow("Index 2: Rating 1") << 2 << 1 << true  << 1 << 2 << 4;
    QTest::newRow("Index 2: Rating 3") << 2 << 3 << true  << 2 << 3 << 4;
    QTest::newRow("Index 2: Rating 5") << 2 << 5 << false << 2 << 4 << 5;
}

void KFileItemModelTest::testSetDataWithModifiedSortRole()
{
    QFETCH(int, changedIndex);
    QFETCH(int, changedRating);
    QFETCH(bool, expectMoveSignal);
    QFETCH(int, ratingIndex0);
    QFETCH(int, ratingIndex1);
    QFETCH(int, ratingIndex2);

    // Changing the value of a sort-role must result in
    // a reordering of the items.
    QCOMPARE(m_model->sortRole(), QByteArray("text"));

    QStringList files;
    files << "a.txt" << "b.txt" << "c.txt";
    m_testDir->createFiles(files);

    m_model->loadDirectory(m_testDir->url());
    QVERIFY(QTest::kWaitForSignal(m_model, SIGNAL(itemsInserted(KItemRangeList)), DefaultTimeout));

    // Fill the "rating" role of each file:
    // a.txt -> 2
    // b.txt -> 4
    // c.txt -> 6

    QHash<QByteArray, QVariant> ratingA;
    ratingA.insert("rating", 2);
    m_model->setData(0, ratingA);

    QHash<QByteArray, QVariant> ratingB;
    ratingB.insert("rating", 4);
    m_model->setData(1, ratingB);

    QHash<QByteArray, QVariant> ratingC;
    ratingC.insert("rating", 6);
    m_model->setData(2, ratingC);

    m_model->setSortRole("rating");
    QCOMPARE(m_model->data(0).value("rating").toInt(), 2);
    QCOMPARE(m_model->data(1).value("rating").toInt(), 4);
    QCOMPARE(m_model->data(2).value("rating").toInt(), 6);

    // Now change the rating from a.txt. This usually results
    // in reordering of the items.
    QHash<QByteArray, QVariant> rating;
    rating.insert("rating", changedRating);
    m_model->setData(changedIndex, rating);

    if (expectMoveSignal) {
        QVERIFY(QTest::kWaitForSignal(m_model, SIGNAL(itemsMoved(KItemRange,QList<int>)), DefaultTimeout));
    }

    QCOMPARE(m_model->data(0).value("rating").toInt(), ratingIndex0);
    QCOMPARE(m_model->data(1).value("rating").toInt(), ratingIndex1);
    QCOMPARE(m_model->data(2).value("rating").toInt(), ratingIndex2);
    QVERIFY(m_model->isConsistent());
}

void KFileItemModelTest::testModelConsistencyWhenInsertingItems()
{
    //QSKIP("Temporary disabled", SkipSingle);

    // KFileItemModel prevents that inserting a punch of items sequentially
    // results in an itemsInserted()-signal for each item. Instead internally
    // a timeout is given that collects such operations and results in only
    // one itemsInserted()-signal. However in this test we want to stress
    // KFileItemModel to do a lot of insert operation and hence decrease
    // the timeout to 1 millisecond.
    m_testDir->createFile("1");
    m_model->loadDirectory(m_testDir->url());
    QVERIFY(QTest::kWaitForSignal(m_model, SIGNAL(itemsInserted(KItemRangeList)), DefaultTimeout));
    QCOMPARE(m_model->count(), 1);

    // Insert 10 items for 20 times. After each insert operation the model consistency
    // is checked.
    QSet<int> insertedItems;
    for (int i = 0; i < 20; ++i) {
        QSignalSpy spy(m_model, SIGNAL(itemsInserted(KItemRangeList)));

        for (int j = 0; j < 10; ++j) {
            int itemName = qrand();
            while (insertedItems.contains(itemName)) {
                itemName = qrand();
            }
            insertedItems.insert(itemName);

            m_testDir->createFile(QString::number(itemName));
        }

        m_model->m_dirLister->updateDirectory(m_testDir->url());
        if (spy.count() == 0) {
            QVERIFY(QTest::kWaitForSignal(m_model, SIGNAL(itemsInserted(KItemRangeList)), DefaultTimeout));
        }

        QVERIFY(m_model->isConsistent());
    }

    QCOMPARE(m_model->count(), 201);
}

void KFileItemModelTest::testItemRangeConsistencyWhenInsertingItems()
{
    QStringList files;
    files << "B" << "E" << "G";
    m_testDir->createFiles(files);

    // Due to inserting the 3 items one item-range with index == 0 and
    // count == 3 must be given
    QSignalSpy spy1(m_model, SIGNAL(itemsInserted(KItemRangeList)));
    m_model->loadDirectory(m_testDir->url());
    QVERIFY(QTest::kWaitForSignal(m_model, SIGNAL(itemsInserted(KItemRangeList)), DefaultTimeout));

    QCOMPARE(spy1.count(), 1);
    QList<QVariant> arguments = spy1.takeFirst();
    KItemRangeList itemRangeList = arguments.at(0).value<KItemRangeList>();
    QCOMPARE(itemRangeList, KItemRangeList() << KItemRange(0, 3));

    // The indexes of the item-ranges must always be related to the model before
    // the items have been inserted. Having:
    //   0 1 2
    //   B E G
    // and inserting A, C, D, F the resulting model will be:
    //   0 1 2 3 4 5 6
    //   A B C D E F G
    // and the item-ranges must be:
    //   index: 0, count: 1 for A
    //   index: 1, count: 2 for B, C
    //   index: 2, count: 1 for G

    files.clear();
    files << "A" << "C" << "D" << "F";
    m_testDir->createFiles(files);

    QSignalSpy spy2(m_model, SIGNAL(itemsInserted(KItemRangeList)));
    m_model->m_dirLister->updateDirectory(m_testDir->url());
    QVERIFY(QTest::kWaitForSignal(m_model, SIGNAL(itemsInserted(KItemRangeList)), DefaultTimeout));

    QCOMPARE(spy2.count(), 1);
    arguments = spy2.takeFirst();
    itemRangeList = arguments.at(0).value<KItemRangeList>();
    QCOMPARE(itemRangeList, KItemRangeList() << KItemRange(0, 1) << KItemRange(1, 2) << KItemRange(2, 1));
}

void KFileItemModelTest::testExpandItems()
{
    // Test expanding subfolders in a folder with the items "a/", "a/a/", "a/a/1", "a/a-1/", "a/a-1/1".
    // Besides testing the basic item expansion functionality, the test makes sure that
    // KFileItemModel::expansionLevelsCompare(const KFileItem& a, const KFileItem& b)
    // yields the correct result for "a/a/1" and "a/a-1/", whis is non-trivial because they share the
    // first three characters.
    QSet<QByteArray> modelRoles = m_model->roles();
    modelRoles << "isExpanded" << "isExpandable" << "expandedParentsCount";
    m_model->setRoles(modelRoles);

    QStringList files;
    files << "a/a/1" << "a/a-1/1"; // missing folders are created automatically
    m_testDir->createFiles(files);

    // Store the URLs of all folders in a set.
    QSet<KUrl> allFolders;
    allFolders << KUrl(m_testDir->name() + 'a') << KUrl(m_testDir->name() + "a/a") << KUrl(m_testDir->name() + "a/a-1");

    m_model->loadDirectory(m_testDir->url());
    QVERIFY(QTest::kWaitForSignal(m_model, SIGNAL(itemsInserted(KItemRangeList)), DefaultTimeout));

    // So far, the model contains only "a/"
    QCOMPARE(m_model->count(), 1);
    QVERIFY(m_model->isExpandable(0));
    QVERIFY(!m_model->isExpanded(0));
    QVERIFY(m_model->expandedDirectories().empty());

    QSignalSpy spyInserted(m_model, SIGNAL(itemsInserted(KItemRangeList)));

    // Expand the folder "a/" -> "a/a/" and "a/a-1/" become visible
    m_model->setExpanded(0, true);
    QVERIFY(m_model->isExpanded(0));
    QVERIFY(QTest::kWaitForSignal(m_model, SIGNAL(itemsInserted(KItemRangeList)), DefaultTimeout));
    QCOMPARE(m_model->count(), 3); // 3 items: "a/", "a/a/", "a/a-1/"
    QCOMPARE(m_model->expandedDirectories(), QSet<KUrl>() << KUrl(m_testDir->name() + 'a'));

    QCOMPARE(spyInserted.count(), 1);
    KItemRangeList itemRangeList = spyInserted.takeFirst().at(0).value<KItemRangeList>();
    QCOMPARE(itemRangeList, KItemRangeList() << KItemRange(1, 2)); // 2 new items "a/a/" and "a/a-1/" with indices 1 and 2

    QVERIFY(m_model->isExpandable(1));
    QVERIFY(!m_model->isExpanded(1));
    QVERIFY(m_model->isExpandable(2));
    QVERIFY(!m_model->isExpanded(2));

    // Expand the folder "a/a/" -> "a/a/1" becomes visible
    m_model->setExpanded(1, true);
    QVERIFY(m_model->isExpanded(1));
    QVERIFY(QTest::kWaitForSignal(m_model, SIGNAL(itemsInserted(KItemRangeList)), DefaultTimeout));
    QCOMPARE(m_model->count(), 4);  // 4 items: "a/", "a/a/", "a/a/1", "a/a-1/"
    QCOMPARE(m_model->expandedDirectories(), QSet<KUrl>() << KUrl(m_testDir->name() + 'a') << KUrl(m_testDir->name() + "a/a"));

    QCOMPARE(spyInserted.count(), 1);
    itemRangeList = spyInserted.takeFirst().at(0).value<KItemRangeList>();
    QCOMPARE(itemRangeList, KItemRangeList() << KItemRange(2, 1)); // 1 new item "a/a/1" with index 2

    QVERIFY(!m_model->isExpandable(2));
    QVERIFY(!m_model->isExpanded(2));

    // Expand the folder "a/a-1/" -> "a/a-1/1" becomes visible
    m_model->setExpanded(3, true);
    QVERIFY(m_model->isExpanded(3));
    QVERIFY(QTest::kWaitForSignal(m_model, SIGNAL(itemsInserted(KItemRangeList)), DefaultTimeout));
    QCOMPARE(m_model->count(), 5);  // 5 items: "a/", "a/a/", "a/a/1", "a/a-1/", "a/a-1/1"
    QCOMPARE(m_model->expandedDirectories(), allFolders);

    QCOMPARE(spyInserted.count(), 1);
    itemRangeList = spyInserted.takeFirst().at(0).value<KItemRangeList>();
    QCOMPARE(itemRangeList, KItemRangeList() << KItemRange(4, 1)); // 1 new item "a/a-1/1" with index 4

    QVERIFY(!m_model->isExpandable(4));
    QVERIFY(!m_model->isExpanded(4));

    QSignalSpy spyRemoved(m_model, SIGNAL(itemsRemoved(KItemRangeList)));

    // Collapse the top-level folder -> all other items should disappear
    m_model->setExpanded(0, false);
    QVERIFY(!m_model->isExpanded(0));
    QCOMPARE(m_model->count(), 1);
    QVERIFY(!m_model->expandedDirectories().contains(KUrl(m_testDir->name() + 'a'))); // TODO: Make sure that child URLs are also removed

    QCOMPARE(spyRemoved.count(), 1);
    itemRangeList = spyRemoved.takeFirst().at(0).value<KItemRangeList>();
    QCOMPARE(itemRangeList, KItemRangeList() << KItemRange(1, 4)); // 4 items removed

    // Clear the model, reload the folder and try to restore the expanded folders.
    m_model->clear();
    QCOMPARE(m_model->count(), 0);
    QVERIFY(m_model->expandedDirectories().empty());

    m_model->loadDirectory(m_testDir->url());
    m_model->restoreExpandedDirectories(allFolders);
    QVERIFY(QTest::kWaitForSignal(m_model, SIGNAL(directoryLoadingCompleted()), DefaultTimeout));
    QCOMPARE(m_model->count(), 5);  // 5 items: "a/", "a/a/", "a/a/1", "a/a-1/", "a/a-1/1"
    QVERIFY(m_model->isExpanded(0));
    QVERIFY(m_model->isExpanded(1));
    QVERIFY(!m_model->isExpanded(2));
    QVERIFY(m_model->isExpanded(3));
    QVERIFY(!m_model->isExpanded(4));
    QCOMPARE(m_model->expandedDirectories(), allFolders);

    // Move to a sub folder, then call restoreExpandedFolders() *before* going back.
    // This is how DolphinView restores the expanded folders when navigating in history.
    m_model->loadDirectory(KUrl(m_testDir->name() + "a/a/"));
    QVERIFY(QTest::kWaitForSignal(m_model, SIGNAL(directoryLoadingCompleted()), DefaultTimeout));
    QCOMPARE(m_model->count(), 1);  // 1 item: "1"
    m_model->restoreExpandedDirectories(allFolders);
    m_model->loadDirectory(m_testDir->url());
    QVERIFY(QTest::kWaitForSignal(m_model, SIGNAL(directoryLoadingCompleted()), DefaultTimeout));
    QCOMPARE(m_model->count(), 5);  // 5 items: "a/", "a/a/", "a/a/1", "a/a-1/", "a/a-1/1"
    QCOMPARE(m_model->expandedDirectories(), allFolders);
}

void KFileItemModelTest::testExpandParentItems()
{
    // Create a tree structure of folders:
    // a 1/
    // a 1/b1/
    // a 1/b1/c1/
    // a2/
    // a2/b2/
    // a2/b2/c2/
    // a2/b2/c2/d2/
    QSet<QByteArray> modelRoles = m_model->roles();
    modelRoles << "isExpanded" << "isExpandable" << "expandedParentsCount";
    m_model->setRoles(modelRoles);

    QStringList files;
    files << "a 1/b1/c1/file.txt" << "a2/b2/c2/d2/file.txt"; // missing folders are created automatically
    m_testDir->createFiles(files);

    m_model->loadDirectory(m_testDir->url());
    QVERIFY(QTest::kWaitForSignal(m_model, SIGNAL(itemsInserted(KItemRangeList)), DefaultTimeout));

    // So far, the model contains only "a 1/" and "a2/".
    QCOMPARE(m_model->count(), 2);
    QVERIFY(m_model->expandedDirectories().empty());

    // Expand the parents of "a2/b2/c2".
    m_model->expandParentDirectories(KUrl(m_testDir->name() + "a2/b2/c2"));
    QVERIFY(QTest::kWaitForSignal(m_model, SIGNAL(directoryLoadingCompleted()), DefaultTimeout));

    // The model should now contain "a 1/", "a2/", "a2/b2/", and "a2/b2/c2/".
    // It's important that only the parents of "a1/b1/c1" are expanded.
    QCOMPARE(m_model->count(), 4);
    QVERIFY(!m_model->isExpanded(0));
    QVERIFY(m_model->isExpanded(1));
    QVERIFY(m_model->isExpanded(2));
    QVERIFY(!m_model->isExpanded(3));

    // Expand the parents of "a 1/b1".
    m_model->expandParentDirectories(KUrl(m_testDir->name() + "a 1/b1"));
    QVERIFY(QTest::kWaitForSignal(m_model, SIGNAL(directoryLoadingCompleted()), DefaultTimeout));

    // The model should now contain "a 1/", "a 1/b1/", "a2/", "a2/b2", and "a2/b2/c2/".
    // It's important that only the parents of "a 1/b1/" and "a2/b2/c2/" are expanded.
    QCOMPARE(m_model->count(), 5);
    QVERIFY(m_model->isExpanded(0));
    QVERIFY(!m_model->isExpanded(1));
    QVERIFY(m_model->isExpanded(2));
    QVERIFY(m_model->isExpanded(3));
    QVERIFY(!m_model->isExpanded(4));
}

void KFileItemModelTest::testSorting()
{
    // Create some files with different sizes and modification times to check the different sorting options
    QDateTime now = QDateTime::currentDateTime();

    QSet<QByteArray> roles;
    roles.insert("text");
    roles.insert("isExpanded");
    roles.insert("isExpandable");
    roles.insert("expandedParentsCount");
    m_model->setRoles(roles);

    m_testDir->createDir("c/c-2");
    m_testDir->createFile("c/c-2/c-3");
    m_testDir->createFile("c/c-1");

    m_testDir->createFile("a", "A file", now.addDays(-3));
    m_testDir->createFile("b", "A larger file", now.addDays(0));
    m_testDir->createDir("c", now.addDays(-2));
    m_testDir->createFile("d", "The largest file in this directory", now.addDays(-1));
    m_testDir->createFile("e", "An even larger file", now.addDays(-4));
    m_testDir->createFile(".f");

    m_model->loadDirectory(m_testDir->url());
    QVERIFY(QTest::kWaitForSignal(m_model, SIGNAL(itemsInserted(KItemRangeList)), DefaultTimeout));

    int index = m_model->index(KUrl(m_testDir->url().url() + 'c'));
    m_model->setExpanded(index, true);
    QVERIFY(QTest::kWaitForSignal(m_model, SIGNAL(itemsInserted(KItemRangeList)), DefaultTimeout));

    index = m_model->index(KUrl(m_testDir->url().url() + "c/c-2"));
    m_model->setExpanded(index, true);
    QVERIFY(QTest::kWaitForSignal(m_model, SIGNAL(itemsInserted(KItemRangeList)), DefaultTimeout));

    // Default: Sort by Name, ascending
    QCOMPARE(m_model->sortRole(), QByteArray("text"));
    QCOMPARE(m_model->sortOrder(), Qt::AscendingOrder);
    QVERIFY(m_model->sortDirectoriesFirst());
    QVERIFY(!m_model->showHiddenFiles());
    QCOMPARE(itemsInModel(), QStringList() << "c" << "c-2" << "c-3" << "c-1" << "a" << "b" << "d" << "e");

    QSignalSpy spyItemsMoved(m_model, SIGNAL(itemsMoved(KItemRange,QList<int>)));

    // Sort by Name, ascending, 'Sort Folders First' disabled
    m_model->setSortDirectoriesFirst(false);
    QCOMPARE(m_model->sortRole(), QByteArray("text"));
    QCOMPARE(m_model->sortOrder(), Qt::AscendingOrder);
    QCOMPARE(itemsInModel(), QStringList() << "a" << "b" << "c" << "c-1" << "c-2" << "c-3" << "d" << "e");
    QCOMPARE(spyItemsMoved.count(), 1);
    QCOMPARE(spyItemsMoved.takeFirst().at(1).value<QList<int> >(), QList<int>() << 2 << 4 << 5 << 3 << 0 << 1 << 6 << 7);

    // Sort by Name, descending
    m_model->setSortDirectoriesFirst(true);
    m_model->setSortOrder(Qt::DescendingOrder);
    QCOMPARE(m_model->sortRole(), QByteArray("text"));
    QCOMPARE(m_model->sortOrder(), Qt::DescendingOrder);
    QCOMPARE(itemsInModel(), QStringList() << "c" << "c-2" << "c-3" << "c-1" << "e" << "d" << "b" << "a");
    QCOMPARE(spyItemsMoved.count(), 2);
    QCOMPARE(spyItemsMoved.takeFirst().at(1).value<QList<int> >(), QList<int>() << 4 << 5 << 0 << 3 << 1 << 2 << 6 << 7);
    QCOMPARE(spyItemsMoved.takeFirst().at(1).value<QList<int> >(), QList<int>() << 0 << 1 << 2 << 3 << 7 << 6 << 5 << 4);

    // Sort by Date, descending
    m_model->setSortDirectoriesFirst(true);
    m_model->setSortRole("date");
    QCOMPARE(m_model->sortRole(), QByteArray("date"));
    QCOMPARE(m_model->sortOrder(), Qt::DescendingOrder);
    QCOMPARE(itemsInModel(), QStringList() << "c" << "c-2" << "c-3" << "c-1" << "b" << "d" << "a" << "e");
    QCOMPARE(spyItemsMoved.count(), 1);
    QCOMPARE(spyItemsMoved.takeFirst().at(1).value<QList<int> >(), QList<int>() << 0 << 1 << 2 << 3 << 7 << 5 << 4 << 6);

    // Sort by Date, ascending
    m_model->setSortOrder(Qt::AscendingOrder);
    QCOMPARE(m_model->sortRole(), QByteArray("date"));
    QCOMPARE(m_model->sortOrder(), Qt::AscendingOrder);
    QCOMPARE(itemsInModel(), QStringList() << "c" << "c-2" << "c-3" << "c-1" << "e" << "a" << "d" << "b");
    QCOMPARE(spyItemsMoved.count(), 1);
    QCOMPARE(spyItemsMoved.takeFirst().at(1).value<QList<int> >(), QList<int>() << 0 << 1 << 2 << 3 << 7 << 6 << 5 << 4);

    // Sort by Date, ascending, 'Sort Folders First' disabled
    m_model->setSortDirectoriesFirst(false);
    QCOMPARE(m_model->sortRole(), QByteArray("date"));
    QCOMPARE(m_model->sortOrder(), Qt::AscendingOrder);
    QVERIFY(!m_model->sortDirectoriesFirst());
    QCOMPARE(itemsInModel(), QStringList() << "e" << "a" << "c" << "c-1" << "c-2" << "c-3" << "d" << "b");
    QCOMPARE(spyItemsMoved.count(), 1);
    QCOMPARE(spyItemsMoved.takeFirst().at(1).value<QList<int> >(), QList<int>() << 2 << 4 << 5 << 3 << 0 << 1 << 6 << 7);

    // Sort by Name, ascending, 'Sort Folders First' disabled
    m_model->setSortRole("text");
    QCOMPARE(m_model->sortOrder(), Qt::AscendingOrder);
    QVERIFY(!m_model->sortDirectoriesFirst());
    QCOMPARE(itemsInModel(), QStringList() << "a" << "b" << "c" << "c-1" << "c-2" << "c-3" << "d" << "e");
    QCOMPARE(spyItemsMoved.count(), 1);
    QCOMPARE(spyItemsMoved.takeFirst().at(1).value<QList<int> >(), QList<int>() << 7 << 0 << 2 << 3 << 4 << 5 << 6 << 1);

    // Sort by Size, ascending, 'Sort Folders First' disabled
    m_model->setSortRole("size");
    QCOMPARE(m_model->sortRole(), QByteArray("size"));
    QCOMPARE(m_model->sortOrder(), Qt::AscendingOrder);
    QVERIFY(!m_model->sortDirectoriesFirst());
    QCOMPARE(itemsInModel(), QStringList() << "c" << "c-2" << "c-3" << "c-1" << "a" << "b" << "e" << "d");
    QCOMPARE(spyItemsMoved.count(), 1);
    QCOMPARE(spyItemsMoved.takeFirst().at(1).value<QList<int> >(), QList<int>() << 4 << 5 << 0 << 3 << 1 << 2 << 7 << 6);

    QSKIP("2 tests of testSorting() are temporary deactivated as in KFileItemModel resortAllItems() "
          "always emits a itemsMoved() signal. Before adjusting the tests think about probably introducing "
          "another signal", SkipSingle);
    // Internal note: Check comment in KFileItemModel::resortAllItems() for details.

    // In 'Sort by Size' mode, folders are always first -> changing 'Sort Folders First' does not resort the model
    m_model->setSortDirectoriesFirst(true);
    QCOMPARE(m_model->sortRole(), QByteArray("size"));
    QCOMPARE(m_model->sortOrder(), Qt::AscendingOrder);
    QVERIFY(m_model->sortDirectoriesFirst());
    QCOMPARE(itemsInModel(), QStringList() << "c" << "a" << "b" << "e" << "d");
    QCOMPARE(spyItemsMoved.count(), 0);

    // Sort by Size, descending, 'Sort Folders First' enabled
    m_model->setSortOrder(Qt::DescendingOrder);
    QCOMPARE(m_model->sortRole(), QByteArray("size"));
    QCOMPARE(m_model->sortOrder(), Qt::DescendingOrder);
    QVERIFY(m_model->sortDirectoriesFirst());
    QCOMPARE(itemsInModel(), QStringList() << "c" << "d" << "e" << "b" << "a");
    QCOMPARE(spyItemsMoved.count(), 1);
    QCOMPARE(spyItemsMoved.takeFirst().at(1).value<QList<int> >(), QList<int>() << 0 << 4 << 3 << 2 << 1);

    // TODO: Sort by other roles; show/hide hidden files
}

void KFileItemModelTest::testIndexForKeyboardSearch()
{
    QStringList files;
    files << "a" << "aa" << "Image.jpg" << "Image.png" << "Text" << "Text1" << "Text2" << "Text11";
    m_testDir->createFiles(files);

    m_model->loadDirectory(m_testDir->url());
    QVERIFY(QTest::kWaitForSignal(m_model, SIGNAL(itemsInserted(KItemRangeList)), DefaultTimeout));

    // Search from index 0
    QCOMPARE(m_model->indexForKeyboardSearch("a", 0), 0);
    QCOMPARE(m_model->indexForKeyboardSearch("aa", 0), 1);
    QCOMPARE(m_model->indexForKeyboardSearch("i", 0), 2);
    QCOMPARE(m_model->indexForKeyboardSearch("image", 0), 2);
    QCOMPARE(m_model->indexForKeyboardSearch("image.jpg", 0), 2);
    QCOMPARE(m_model->indexForKeyboardSearch("image.png", 0), 3);
    QCOMPARE(m_model->indexForKeyboardSearch("t", 0), 4);
    QCOMPARE(m_model->indexForKeyboardSearch("text", 0), 4);
    QCOMPARE(m_model->indexForKeyboardSearch("text1", 0), 5);
    QCOMPARE(m_model->indexForKeyboardSearch("text2", 0), 6);
    QCOMPARE(m_model->indexForKeyboardSearch("text11", 0), 7);

    // Start a search somewhere in the middle
    QCOMPARE(m_model->indexForKeyboardSearch("a", 1), 1);
    QCOMPARE(m_model->indexForKeyboardSearch("i", 3), 3);
    QCOMPARE(m_model->indexForKeyboardSearch("t", 5), 5);
    QCOMPARE(m_model->indexForKeyboardSearch("text1", 6), 7);

    // Test searches that go past the last item back to index 0
    QCOMPARE(m_model->indexForKeyboardSearch("a", 2), 0);
    QCOMPARE(m_model->indexForKeyboardSearch("i", 7), 2);
    QCOMPARE(m_model->indexForKeyboardSearch("image.jpg", 3), 2);
    QCOMPARE(m_model->indexForKeyboardSearch("text2", 7), 6);

    // Test searches that yield no result
    QCOMPARE(m_model->indexForKeyboardSearch("aaa", 0), -1);
    QCOMPARE(m_model->indexForKeyboardSearch("b", 0), -1);
    QCOMPARE(m_model->indexForKeyboardSearch("image.svg", 0), -1);
    QCOMPARE(m_model->indexForKeyboardSearch("text3", 0), -1);
    QCOMPARE(m_model->indexForKeyboardSearch("text3", 5), -1);

    // Test upper case searches (note that search is case insensitive)
    QCOMPARE(m_model->indexForKeyboardSearch("A", 0), 0);
    QCOMPARE(m_model->indexForKeyboardSearch("aA", 0), 1);
    QCOMPARE(m_model->indexForKeyboardSearch("TexT", 5), 5);
    QCOMPARE(m_model->indexForKeyboardSearch("IMAGE", 4), 2);

    // TODO: Maybe we should also test keyboard searches in directories which are not sorted by Name?
}

void KFileItemModelTest::testNameFilter()
{
    QStringList files;
    files << "A1" << "A2" << "Abc" << "Bcd" << "Cde";
    m_testDir->createFiles(files);

    m_model->loadDirectory(m_testDir->url());
    QVERIFY(QTest::kWaitForSignal(m_model, SIGNAL(itemsInserted(KItemRangeList)), DefaultTimeout));

    m_model->setNameFilter("A"); // Shows A1, A2 and Abc
    QCOMPARE(m_model->count(), 3);

    m_model->setNameFilter("A2"); // Shows only A2
    QCOMPARE(m_model->count(), 1);

    m_model->setNameFilter("A2"); // Shows only A1
    QCOMPARE(m_model->count(), 1);

    m_model->setNameFilter("Bc"); // Shows "Abc" and "Bcd"
    QCOMPARE(m_model->count(), 2);

    m_model->setNameFilter("bC"); // Shows "Abc" and "Bcd"
    QCOMPARE(m_model->count(), 2);

    m_model->setNameFilter(QString()); // Shows again all items
    QCOMPARE(m_model->count(), 5);
}

/**
 * Verifies that we do not crash when adding a KFileItem with an empty path.
 * Before this issue was fixed, KFileItemModel::expandedParentsCountCompare()
 * tried to always read the first character of the path, even if the path is empty.
 */
void KFileItemModelTest::testEmptyPath()
{
    QSet<QByteArray> roles;
    roles.insert("text");
    roles.insert("isExpanded");
    roles.insert("isExpandable");
    roles.insert("expandedParentsCount");
    m_model->setRoles(roles);

    const KUrl emptyUrl;
    QVERIFY(emptyUrl.path().isEmpty());
    
    const KUrl url("file:///test/");
    
    KFileItemList items;
    items << KFileItem(emptyUrl, QString(), KFileItem::Unknown) << KFileItem(url, QString(), KFileItem::Unknown);
    m_model->slotNewItems(items);
    m_model->slotCompleted();
}

<<<<<<< HEAD
=======
/**
 * Verify that removing hidden files and folders from the model does not
 * result in a crash, see https://bugs.kde.org/show_bug.cgi?id=314046
 */
void KFileItemModelTest::testRemoveHiddenItems()
{
    m_testDir->createDir(".a");
    m_testDir->createDir(".b");
    m_testDir->createDir("c");
    m_testDir->createDir("d");
    m_testDir->createFiles(QStringList() << ".f" << ".g" << "h" << "i");

    QSignalSpy spyItemsInserted(m_model, SIGNAL(itemsInserted(KItemRangeList)));
    QSignalSpy spyItemsRemoved(m_model, SIGNAL(itemsRemoved(KItemRangeList)));

    m_model->setShowHiddenFiles(true);
    m_model->loadDirectory(m_testDir->url());
    QVERIFY(QTest::kWaitForSignal(m_model, SIGNAL(itemsInserted(KItemRangeList)), DefaultTimeout));
    QCOMPARE(itemsInModel(), QStringList() << ".a" << ".b" << "c" << "d" <<".f" << ".g" << "h" << "i");
    QCOMPARE(spyItemsInserted.count(), 1);
    QCOMPARE(spyItemsRemoved.count(), 0);
    KItemRangeList itemRangeList = spyItemsInserted.takeFirst().at(0).value<KItemRangeList>();
    QCOMPARE(itemRangeList, KItemRangeList() << KItemRange(0, 8));

    m_model->setShowHiddenFiles(false);
    QCOMPARE(itemsInModel(), QStringList() << "c" << "d" << "h" << "i");
    QCOMPARE(spyItemsInserted.count(), 0);
    QCOMPARE(spyItemsRemoved.count(), 1);
    itemRangeList = spyItemsRemoved.takeFirst().at(0).value<KItemRangeList>();
    QCOMPARE(itemRangeList, KItemRangeList() << KItemRange(0, 2) << KItemRange(4, 2));

    m_model->setShowHiddenFiles(true);
    QCOMPARE(itemsInModel(), QStringList() << ".a" << ".b" << "c" << "d" <<".f" << ".g" << "h" << "i");
    QCOMPARE(spyItemsInserted.count(), 1);
    QCOMPARE(spyItemsRemoved.count(), 0);
    itemRangeList = spyItemsInserted.takeFirst().at(0).value<KItemRangeList>();
    QCOMPARE(itemRangeList, KItemRangeList() << KItemRange(0, 2) << KItemRange(2, 2));

    m_model->clear();
    QCOMPARE(itemsInModel(), QStringList());
    QCOMPARE(spyItemsInserted.count(), 0);
    QCOMPARE(spyItemsRemoved.count(), 1);
    itemRangeList = spyItemsRemoved.takeFirst().at(0).value<KItemRangeList>();
    QCOMPARE(itemRangeList, KItemRangeList() << KItemRange(0, 8));

    // Hiding hidden files makes the dir lister emit its itemsDeleted signal.
    // Verify that this does not make the model crash.
    m_model->setShowHiddenFiles(false);
}

bool KFileItemModelTest::isModelConsistent() const
{
    if (m_model->m_items.count() != m_model->m_itemData.count()) {
        return false;
    }

    for (int i = 0; i < m_model->count(); ++i) {
        const KFileItem item = m_model->fileItem(i);
        if (item.isNull()) {
            qWarning() << "Item" << i << "is null";
            return false;
        }

        const int itemIndex = m_model->index(item);
        if (itemIndex != i) {
            qWarning() << "Item" << i << "has a wrong index:" << itemIndex;
            return false;
        }
    }

    return true;
}

>>>>>>> 89134d62
QStringList KFileItemModelTest::itemsInModel() const
{
    QStringList items;
    for (int i = 0; i < m_model->count(); i++) {
        items << m_model->data(i).value("text").toString();
    }
    return items;
}

QTEST_KDEMAIN(KFileItemModelTest, NoGUI)

#include "kfileitemmodeltest.moc"<|MERGE_RESOLUTION|>--- conflicted
+++ resolved
@@ -798,8 +798,6 @@
     m_model->slotCompleted();
 }
 
-<<<<<<< HEAD
-=======
 /**
  * Verify that removing hidden files and folders from the model does not
  * result in a crash, see https://bugs.kde.org/show_bug.cgi?id=314046
@@ -850,30 +848,6 @@
     m_model->setShowHiddenFiles(false);
 }
 
-bool KFileItemModelTest::isModelConsistent() const
-{
-    if (m_model->m_items.count() != m_model->m_itemData.count()) {
-        return false;
-    }
-
-    for (int i = 0; i < m_model->count(); ++i) {
-        const KFileItem item = m_model->fileItem(i);
-        if (item.isNull()) {
-            qWarning() << "Item" << i << "is null";
-            return false;
-        }
-
-        const int itemIndex = m_model->index(item);
-        if (itemIndex != i) {
-            qWarning() << "Item" << i << "has a wrong index:" << itemIndex;
-            return false;
-        }
-    }
-
-    return true;
-}
-
->>>>>>> 89134d62
 QStringList KFileItemModelTest::itemsInModel() const
 {
     QStringList items;
